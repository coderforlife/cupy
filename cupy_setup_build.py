--- conflicted
+++ resolved
@@ -344,12 +344,8 @@
                 msg = ('Missing file: %s\n' % f +
                        'Please install Cython. ' +
                        'Please also check the version of Cython.\n' +
-<<<<<<< HEAD
-                       'See https://docs.chainer.org/en/stable/install.html')
-=======
                        'See ' +
                        'http://docs.cupy.chainer.org/en/stable/install.html')
->>>>>>> 89bd0797
                 raise RuntimeError(msg)
 
 
