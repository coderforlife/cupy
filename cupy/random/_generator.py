import atexit
import binascii
import functools
import hashlib
import operator
import os
import time

import numpy
import warnings
from numpy.linalg import LinAlgError

import cupy
from cupy import _core
from cupy import cuda
from cupy.cuda import curand
from cupy.cuda import device
from cupy.random import _kernels
from cupy import _util

import cupyx


_UINT32_MAX = 0xffffffff
_UINT64_MAX = 0xffffffffffffffff


class RandomState(object):

    """Portable container of a pseudo-random number generator.

    An instance of this class holds the state of a random number generator. The
    state is available only on the device which has been current at the
    initialization of the instance.

    Functions of :mod:`cupy.random` use global instances of this class.
    Different instances are used for different devices. The global state for
    the current device can be obtained by the
    :func:`cupy.random.get_random_state` function.

    Args:
        seed (None or int): Seed of the random number generator. See the
            :meth:`~cupy.random.RandomState.seed` method for detail.
        method (int): Method of the random number generator. Following values
            are available::

               cupy.cuda.curand.CURAND_RNG_PSEUDO_DEFAULT
               cupy.cuda.curand.CURAND_RNG_PSEUDO_XORWOW
               cupy.cuda.curand.CURAND_RNG_PSEUDO_MRG32K3A
               cupy.cuda.curand.CURAND_RNG_PSEUDO_MTGP32
               cupy.cuda.curand.CURAND_RNG_PSEUDO_MT19937
               cupy.cuda.curand.CURAND_RNG_PSEUDO_PHILOX4_32_10

    """

    def __init__(self, seed=None, method=curand.CURAND_RNG_PSEUDO_DEFAULT):
        self._generator = curand.createGenerator(method)
        self.method = method
        self.seed(seed)

    def __del__(self, is_shutting_down=_util.is_shutting_down):
        # When createGenerator raises an error, _generator is not initialized
        if is_shutting_down():
            return
        if hasattr(self, '_generator'):
            curand.destroyGenerator(self._generator)

    def _update_seed(self, size):
        self._rk_seed = (self._rk_seed + size) % _UINT64_MAX

    def _generate_normal(self, func, size, dtype, *args):
        # curand functions below don't support odd size.
        # * curand.generateNormal
        # * curand.generateNormalDouble
        # * curand.generateLogNormal
        # * curand.generateLogNormalDouble
<<<<<<< HEAD
        size = _core.get_size(size)
        element_size = functools.reduce(operator.mul, size, 1)
=======
        size = core.get_size(size)
        element_size = core.internal.prod(size)
>>>>>>> cd2550f1
        if element_size % 2 == 0:
            out = cupy.empty(size, dtype=dtype)
            func(self._generator, out.data.ptr, out.size, *args)
            return out
        else:
            out = cupy.empty((element_size + 1,), dtype=dtype)
            func(self._generator, out.data.ptr, out.size, *args)
            return out[:element_size].reshape(size)

    # NumPy compatible functions

    def beta(self, a, b, size=None, dtype=float):
        """Returns an array of samples drawn from the beta distribution.

        .. seealso::
            - :func:`cupy.random.beta` for full documentation
            - :meth:`numpy.random.RandomState.beta`
        """
        a, b = cupy.asarray(a), cupy.asarray(b)
        if size is None:
            size = cupy.broadcast(a, b).shape
        y = cupy.empty(shape=size, dtype=dtype)
        _kernels.beta_kernel(a, b, self._rk_seed, y)
        self._update_seed(y.size)
        return y

    def binomial(self, n, p, size=None, dtype=int):
        """Returns an array of samples drawn from the binomial distribution.

        .. seealso::
            - :func:`cupy.random.binomial` for full documentation
            - :meth:`numpy.random.RandomState.binomial`
        """
        n, p = cupy.asarray(n), cupy.asarray(p)
        if size is None:
            size = cupy.broadcast(n, p).shape
        y = cupy.empty(shape=size, dtype=dtype)
        _kernels.binomial_kernel(n, p, self._rk_seed, y)
        self._update_seed(y.size)
        return y

    def chisquare(self, df, size=None, dtype=float):
        """Returns an array of samples drawn from the chi-square distribution.

        .. seealso::
            - :func:`cupy.random.chisquare` for full documentation
            - :meth:`numpy.random.RandomState.chisquare`
        """
        df = cupy.asarray(df)
        if size is None:
            size = df.shape
        y = cupy.empty(shape=size, dtype=dtype)
        _kernels.chisquare_kernel(df, self._rk_seed, y)
        self._update_seed(y.size)
        return y

    def dirichlet(self, alpha, size=None, dtype=float):
        """Returns an array of samples drawn from the dirichlet distribution.

        .. seealso::
            - :func:`cupy.random.dirichlet` for full documentation
            - :meth:`numpy.random.RandomState.dirichlet`
        """
        alpha = cupy.asarray(alpha)
        if size is None:
            size = alpha.shape
        elif isinstance(size, (int, cupy.integer)):
            size = (size,) + alpha.shape
        else:
            size += alpha.shape
        y = cupy.empty(shape=size, dtype=dtype)
        _kernels.standard_gamma_kernel(alpha, self._rk_seed, y)
        y /= y.sum(axis=-1, keepdims=True)
        self._update_seed(y.size)
        return y

    def exponential(self, scale=1.0, size=None, dtype=float):
        """Returns an array of samples drawn from a exponential distribution.

        .. warning::

            This function may synchronize the device.

        .. seealso::
            - :func:`cupy.random.exponential` for full documentation
            - :meth:`numpy.random.RandomState.exponential`
        """
        scale = cupy.asarray(scale, dtype)
        if (scale < 0).any():  # synchronize!
            raise ValueError('scale < 0')
        if size is None:
            size = scale.shape
        x = self.standard_exponential(size, dtype)
        x *= scale
        return x

    def f(self, dfnum, dfden, size=None, dtype=float):
        """Returns an array of samples drawn from the f distribution.

        .. seealso::
            - :func:`cupy.random.f` for full documentation
            - :meth:`numpy.random.RandomState.f`
        """
        dfnum, dfden = cupy.asarray(dfnum), cupy.asarray(dfden)
        if size is None:
            size = cupy.broadcast(dfnum, dfden).shape
        y = cupy.empty(shape=size, dtype=dtype)
        _kernels.f_kernel(dfnum, dfden, self._rk_seed, y)
        self._update_seed(y.size)
        return y

    def gamma(self, shape, scale=1.0, size=None, dtype=float):
        """Returns an array of samples drawn from a gamma distribution.

        .. seealso::
            - :func:`cupy.random.gamma` for full documentation
            - :meth:`numpy.random.RandomState.gamma`
        """
        shape, scale = cupy.asarray(shape), cupy.asarray(scale)
        if size is None:
            size = cupy.broadcast(shape, scale).shape
        y = cupy.empty(shape=size, dtype=dtype)
        _kernels.standard_gamma_kernel(shape, self._rk_seed, y)
        y *= scale
        self._update_seed(y.size)
        return y

    def geometric(self, p, size=None, dtype=int):
        """Returns an array of samples drawn from the geometric distribution.

        .. seealso::
            - :func:`cupy.random.geometric` for full documentation
            - :meth:`numpy.random.RandomState.geometric`
        """
        p = cupy.asarray(p)
        if size is None:
            size = p.shape
        y = cupy.empty(shape=size, dtype=dtype)
        _kernels.geometric_kernel(p, self._rk_seed, y)
        self._update_seed(y.size)
        return y

    def hypergeometric(self, ngood, nbad, nsample, size=None, dtype=int):
        """Returns an array of samples drawn from the hypergeometric distribution.

        .. seealso::
            - :func:`cupy.random.hypergeometric` for full documentation
            - :meth:`numpy.random.RandomState.hypergeometric`
        """
        ngood, nbad, nsample = \
            cupy.asarray(ngood), cupy.asarray(nbad), cupy.asarray(nsample)
        if size is None:
            size = cupy.broadcast(ngood, nbad, nsample).shape
        y = cupy.empty(shape=size, dtype=dtype)
        _kernels.hypergeometric_kernel(ngood, nbad, nsample, self._rk_seed, y)
        self._update_seed(y.size)
        return y

    _laplace_kernel = _core.ElementwiseKernel(
        'T x, T loc, T scale', 'T y',
        'y = loc + scale * ((x <= 0.5) ? log(x + x): -log(x + x - 1.0))',
        'laplace_kernel')

    def laplace(self, loc=0.0, scale=1.0, size=None, dtype=float):
        """Returns an array of samples drawn from the laplace distribution.

        .. seealso::
            - :func:`cupy.random.laplace` for full documentation
            - :meth:`numpy.random.RandomState.laplace`
        """
        loc = cupy.asarray(loc, dtype)
        scale = cupy.asarray(scale, dtype)
        if size is None:
            size = cupy.broadcast(loc, scale).shape
        x = self._random_sample_raw(size, dtype)
        RandomState._laplace_kernel(x, loc, scale, x)
        return x

    def logistic(self, loc=0.0, scale=1.0, size=None, dtype=float):
        """Returns an array of samples drawn from the logistic distribution.

        .. seealso::
            - :func:`cupy.random.logistic` for full documentation
            - :meth:`numpy.random.RandomState.logistic`
        """
        loc, scale = cupy.asarray(loc), cupy.asarray(scale)
        if size is None:
            size = cupy.broadcast(loc, scale).shape
        x = cupy.empty(shape=size, dtype=dtype)
        _kernels.open_uniform_kernel(self._rk_seed, x)
        self._update_seed(x.size)
        x = (1.0 - x) / x
        cupy.log(x, out=x)
        cupy.multiply(x, scale, out=x)
        cupy.add(x, loc, out=x)
        return x

    def lognormal(self, mean=0.0, sigma=1.0, size=None, dtype=float):
        """Returns an array of samples drawn from a log normal distribution.

        .. seealso::
            - :func:`cupy.random.lognormal` for full documentation
            - :meth:`numpy.random.RandomState.lognormal`

        """
        if any(isinstance(arg, cupy.ndarray) for arg in (mean, sigma)):
            x = self.normal(mean, sigma, size, dtype)
            cupy.exp(x, out=x)
            return x
        if size is None:
            size = ()
        dtype = _check_and_get_dtype(dtype)
        if dtype.char == 'f':
            func = curand.generateLogNormal
        else:
            func = curand.generateLogNormalDouble
        return self._generate_normal(func, size, dtype, mean, sigma)

    def logseries(self, p, size=None, dtype=int):
        """Returns an array of samples drawn from a log series distribution.

        .. warning::

            This function may synchronize the device.

        .. seealso::
            - :func:`cupy.random.logseries` for full documentation
            - :meth:`numpy.random.RandomState.logseries`

        """
        p = cupy.asarray(p)
        if cupy.any(p <= 0):  # synchronize!
            raise ValueError('p <= 0.0')
        if cupy.any(p >= 1):  # synchronize!
            raise ValueError('p >= 1.0')
        if size is None:
            size = p.shape
        y = cupy.empty(shape=size, dtype=dtype)
        _kernels.logseries_kernel(p, self._rk_seed, y)
        self._update_seed(y.size)
        return y

    def multivariate_normal(self, mean, cov, size=None, check_valid='ignore',
                            tol=1e-08, method='cholesky', dtype=float):
        """Returns an array of samples drawn from the multivariate normal
        distribution.

        .. warning::
            This function calls one or more cuSOLVER routine(s) which may yield
            invalid results if input conditions are not met.
            To detect these invalid results, you can set the `linalg`
            configuration to a value that is not `ignore` in
            :func:`cupyx.errstate` or :func:`cupyx.seterr`.

        .. seealso::
            - :func:`cupy.random.multivariate_normal` for full documentation
            - :meth:`numpy.random.RandomState.multivariate_normal`
        """
        _util.experimental('cupy.random.RandomState.multivariate_normal')
        mean = cupy.asarray(mean, dtype=dtype)
        cov = cupy.asarray(cov, dtype=dtype)
        if size is None:
            shape = []
        elif isinstance(size, (int, cupy.integer)):
            shape = [size]
        else:
            shape = size

        if len(mean.shape) != 1:
            raise ValueError('mean must be 1 dimensional')
        if (len(cov.shape) != 2) or (cov.shape[0] != cov.shape[1]):
            raise ValueError('cov must be 2 dimensional and square')
        if mean.shape[0] != cov.shape[0]:
            raise ValueError('mean and cov must have same length')

        final_shape = list(shape[:])
        final_shape.append(mean.shape[0])

        if method not in {'eigh', 'svd', 'cholesky'}:
            raise ValueError(
                "method must be one of {'eigh', 'svd', 'cholesky'}")

        if check_valid != 'ignore':
            if check_valid != 'warn' and check_valid != 'raise':
                raise ValueError(
                    "check_valid must equal 'warn', 'raise', or 'ignore'")

        if check_valid == 'warn':
            with cupyx.errstate(linalg='raise'):
                try:
                    decomp = cupy.linalg.cholesky(cov)
                except LinAlgError:
                    with cupyx.errstate(linalg='ignore'):
                        if method != 'cholesky':
                            if method == 'eigh':
                                (s, u) = cupy.linalg.eigh(cov)
                                psd = not cupy.any(s < -tol)
                            if method == 'svd':
                                (u, s, vh) = cupy.linalg.svd(cov)
                                psd = cupy.allclose(cupy.dot(vh.T * s, vh),
                                                    cov, rtol=tol, atol=tol)
                            decomp = u * cupy.sqrt(cupy.abs(s))
                            if not psd:
                                warnings.warn("covariance is not positive-" +
                                              "semidefinite, output may be " +
                                              "invalid.", RuntimeWarning)

                        else:
                            warnings.warn("covariance is not positive-" +
                                          "semidefinite, output *is* " +
                                          "invalid.", RuntimeWarning)
                            decomp = cupy.linalg.cholesky(cov)

        else:
            with cupyx.errstate(linalg=check_valid):
                try:
                    if method == 'cholesky':
                        decomp = cupy.linalg.cholesky(cov)
                    elif method == 'eigh':
                        (s, u) = cupy.linalg.eigh(cov)
                        decomp = u * cupy.sqrt(cupy.abs(s))
                    elif method == 'svd':
                        (u, s, vh) = cupy.linalg.svd(cov)
                        decomp = u * cupy.sqrt(cupy.abs(s))

                except LinAlgError:
                    raise LinAlgError("Matrix is not positive definite; if " +
                                      "matrix is positive-semidefinite, set" +
                                      "'check_valid' to 'warn'")

        x = self.standard_normal(final_shape,
                                 dtype=dtype).reshape(-1, mean.shape[0])
        x = cupy.dot(decomp, x.T)
        x = x.T
        x += mean
        x.shape = tuple(final_shape)
        return x

    def negative_binomial(self, n, p, size=None, dtype=int):
        """Returns an array of samples drawn from the negative binomial distribution.

        .. warning::

            This function may synchronize the device.

        .. seealso::
            - :func:`cupy.random.negative_binomial` for full documentation
            - :meth:`numpy.random.RandomState.negative_binomial`
        """
        n = cupy.asarray(n)
        p = cupy.asarray(p)
        if cupy.any(n <= 0):  # synchronize!
            raise ValueError('n <= 0')
        if cupy.any(p < 0):  # synchronize!
            raise ValueError('p < 0')
        if cupy.any(p > 1):  # synchronize!
            raise ValueError('p > 1')
        y = self.gamma(n, (1-p)/p, size)
        return self.poisson(y, dtype=dtype)

    def normal(self, loc=0.0, scale=1.0, size=None, dtype=float):
        """Returns an array of normally distributed samples.

        .. seealso::
            - :func:`cupy.random.normal` for full documentation
            - :meth:`numpy.random.RandomState.normal`

        """
        dtype = _check_and_get_dtype(dtype)
        if size is None:
            size = cupy.broadcast(loc, scale).shape
        if dtype.char == 'f':
            func = curand.generateNormal
        else:
            func = curand.generateNormalDouble
        if isinstance(scale, cupy.ndarray):
            x = self._generate_normal(func, size, dtype, 0.0, 1.0)
            cupy.multiply(x, scale, out=x)
            cupy.add(x, loc, out=x)
        elif isinstance(loc, cupy.ndarray):
            x = self._generate_normal(func, size, dtype, 0.0, scale)
            cupy.add(x, loc, out=x)
        else:
            x = self._generate_normal(func, size, dtype, loc, scale)
        return x

    def pareto(self, a, size=None, dtype=float):
        """Returns an array of samples drawn from the pareto II distribution.

        .. seealso::
            - :func:`cupy.random.pareto` for full documentation
            - :meth:`numpy.random.RandomState.pareto`
        """
        a = cupy.asarray(a)
        if size is None:
            size = a.shape
        x = self._random_sample_raw(size, dtype)
        cupy.log(x, out=x)
        cupy.exp(-x/a, out=x)
        return x - 1

    def noncentral_chisquare(self, df, nonc, size=None, dtype=float):
        """Returns an array of samples drawn from the noncentral chi-square
        distribution.

        .. warning::

            This function may synchronize the device.

        .. seealso::
            - :func:`cupy.random.noncentral_chisquare` for full documentation
            - :meth:`numpy.random.RandomState.noncentral_chisquare`
        """
        df, nonc = cupy.asarray(df), cupy.asarray(nonc)
        if cupy.any(df <= 0):  # synchronize!
            raise ValueError('df <= 0')
        if cupy.any(nonc < 0):  # synchronize!
            raise ValueError('nonc < 0')
        if size is None:
            size = cupy.broadcast(df, nonc).shape
        y = cupy.empty(shape=size, dtype=dtype)
        _kernels.noncentral_chisquare_kernel(df, nonc, self._rk_seed, y)
        self._update_seed(y.size)
        return y

    def noncentral_f(self, dfnum, dfden, nonc, size=None, dtype=float):
        """Returns an array of samples drawn from the noncentral F distribution.

        .. warning::

            This function may synchronize the device.

        .. seealso::
            - :func:`cupy.random.noncentral_f` for full documentation
            - :meth:`numpy.random.RandomState.noncentral_f`
        """
        dfnum, dfden, nonc = \
            cupy.asarray(dfnum), cupy.asarray(dfden), cupy.asarray(nonc)
        if cupy.any(dfnum <= 0):  # synchronize!
            raise ValueError('dfnum <= 0')
        if cupy.any(dfden <= 0):  # synchronize!
            raise ValueError('dfden <= 0')
        if cupy.any(nonc < 0):  # synchronize!
            raise ValueError('nonc < 0')
        if size is None:
            size = cupy.broadcast(dfnum, dfden, nonc).shape
        y = cupy.empty(shape=size, dtype=dtype)
        _kernels.noncentral_f_kernel(dfnum, dfden, nonc, self._rk_seed, y)
        self._update_seed(y.size)
        return y

    def poisson(self, lam=1.0, size=None, dtype=int):
        """Returns an array of samples drawn from the poisson distribution.

        .. seealso::
            - :func:`cupy.random.poisson` for full documentation
            - :meth:`numpy.random.RandomState.poisson`
        """
        lam = cupy.asarray(lam)
        if size is None:
            size = lam.shape
        y = cupy.empty(shape=size, dtype=dtype)
        _kernels.poisson_kernel(lam, self._rk_seed, y)
        self._update_seed(y.size)
        return y

    def power(self, a, size=None, dtype=float):
        """Returns an array of samples drawn from the power distribution.

        .. warning::

            This function may synchronize the device.

        .. seealso::
            - :func:`cupy.random.power` for full documentation
            - :meth:`numpy.random.RandomState.power`
        """
        a = cupy.asarray(a)
        if cupy.any(a < 0):  # synchronize!
            raise ValueError('a < 0')
        if size is None:
            size = a.shape
        x = self.standard_exponential(size=size, dtype=dtype)
        cupy.exp(-x, out=x)
        cupy.add(1, -x, out=x)
        cupy.power(x, 1./a, out=x)
        return x

    def rand(self, *size, **kwarg):
        """Returns uniform random values over the interval ``[0, 1)``.

        .. seealso::
            - :func:`cupy.random.rand` for full documentation
            - :meth:`numpy.random.RandomState.rand`

        """
        dtype = kwarg.pop('dtype', float)
        if kwarg:
            raise TypeError('rand() got unexpected keyword arguments %s'
                            % ', '.join(kwarg.keys()))
        return self.random_sample(size=size, dtype=dtype)

    def randn(self, *size, **kwarg):
        """Returns an array of standard normal random values.

        .. seealso::
            - :func:`cupy.random.randn` for full documentation
            - :meth:`numpy.random.RandomState.randn`

        """
        dtype = kwarg.pop('dtype', float)
        if kwarg:
            raise TypeError('randn() got unexpected keyword arguments %s'
                            % ', '.join(kwarg.keys()))
        return self.normal(size=size, dtype=dtype)

    _mod1_kernel = _core.ElementwiseKernel(
        '', 'T x', 'x = (x == (T)1) ? 0 : x', 'cupy_random_x_mod_1')

    def _random_sample_raw(self, size, dtype):
        dtype = _check_and_get_dtype(dtype)
        out = cupy.empty(size, dtype=dtype)
        if dtype.char == 'f':
            func = curand.generateUniform
        else:
            func = curand.generateUniformDouble
        func(self._generator, out.data.ptr, out.size)
        return out

    def random_sample(self, size=None, dtype=float):
        """Returns an array of random values over the interval ``[0, 1)``.

        .. seealso::
            - :func:`cupy.random.random_sample` for full documentation
            - :meth:`numpy.random.RandomState.random_sample`

        """
        if size is None:
            size = ()
        out = self._random_sample_raw(size, dtype)
        RandomState._mod1_kernel(out)
        return out

    def rayleigh(self, scale=1.0, size=None, dtype=float):
        """Returns an array of samples drawn from a rayleigh distribution.

        .. warning::

            This function may synchronize the device.

        .. seealso::
            - :func:`cupy.random.rayleigh` for full documentation
            - :meth:`numpy.random.RandomState.rayleigh`
        """
        scale = cupy.asarray(scale)
        if size is None:
            size = scale.shape
        if cupy.any(scale < 0):  # synchronize!
            raise ValueError('scale < 0')
        x = self._random_sample_raw(size, dtype)
        x = cupy.log(x, out=x)
        x = cupy.multiply(x, -2., out=x)
        x = cupy.sqrt(x, out=x)
        x = cupy.multiply(x, scale, out=x)
        return x

    def _interval(self, mx, size):
        """Generate multiple integers independently sampled uniformly from ``[0, mx]``.

        Args:
            mx (int): Upper bound of the interval
            size (None or int or tuple): Shape of the array or the scalar
                returned.
        Returns:
            int or cupy.ndarray: If ``None``, an :class:`cupy.ndarray` with
            shape ``()`` is returned.
            If ``int``, 1-D array of length size is returned.
            If ``tuple``, multi-dimensional array with shape
            ``size`` is returned.
            Currently, only 32 bit or 64 bit integers can be sampled.
        """  # NOQA
        if size is None:
            size = ()
        elif isinstance(size, int):
            size = size,

        if mx == 0:
            return cupy.zeros(size, dtype=numpy.uint32)

        if mx < 0:
            raise ValueError(
                'mx must be non-negative (actual: {})'.format(mx))
        elif mx <= _UINT32_MAX:
            dtype = numpy.uint32
            upper_limit = _UINT32_MAX - (1 << 32) % (mx + 1)
        elif mx <= _UINT64_MAX:
            dtype = numpy.uint64
            upper_limit = _UINT64_MAX - (1 << 64) % (mx + 1)
        else:
            raise ValueError(
                'mx must be within uint64 range (actual: {})'.format(mx))

        n_sample = functools.reduce(operator.mul, size, 1)
        if n_sample == 0:
            return cupy.empty(size, dtype=dtype)
        sample = self._curand_generate(n_sample, dtype)

        mx1 = mx + 1
        if mx1 != (1 << (mx1.bit_length() - 1)):
            # Get index of samples that exceed the upper limit
            ng_indices = self._get_indices(sample, upper_limit, False)
            n_ng = ng_indices.size

            while n_ng > 0:
                n_supplement = max(n_ng * 2, 1024)
                supplement = self._curand_generate(n_supplement, dtype)

                # Get index of supplements that are within the upper limit
                ok_indices = self._get_indices(supplement, upper_limit, True)
                n_ok = ok_indices.size

                # Replace the values that exceed the upper limit
                if n_ok >= n_ng:
                    sample[ng_indices] = supplement[ok_indices[:n_ng]]
                    n_ng = 0
                else:
                    sample[ng_indices[:n_ok]] = supplement[ok_indices]
                    ng_indices = ng_indices[n_ok:]
                    n_ng -= n_ok
            sample %= mx1
        else:
            mask = (1 << mx.bit_length()) - 1
            sample &= mask

        return sample.reshape(size)

    def _curand_generate(self, num, dtype):
        sample = cupy.empty((num,), dtype=dtype)
        # Call 32-bit RNG to fill 32-bit or 64-bit `sample`
        size32 = sample.view(dtype=numpy.uint32).size
        curand.generate(self._generator, sample.data.ptr, size32)
        return sample

    def _get_indices(self, sample, upper_limit, cond):
        dtype = numpy.uint32 if sample.size < 2**32 else numpy.uint64
        flags = (sample <= upper_limit) if cond else (sample > upper_limit)
        csum = cupy.cumsum(flags, dtype=dtype)
        del flags
        indices = cupy.empty((int(csum[-1]),), dtype=dtype)
        self._kernel_get_indices(csum, indices, size=csum.size)
        return indices

    _kernel_get_indices = core.ElementwiseKernel(
        'raw U csum', 'raw U indices',
        '''
        int j = 0;
        if (i > 0) { j = csum[i-1]; }
        if (csum[i] > j) { indices[j] = i; }
        ''',
        'cupy_get_indices')

    def seed(self, seed=None):
        """Resets the state of the random number generator with a seed.

        .. seealso::
            - :func:`cupy.random.seed` for full documentation
            - :meth:`numpy.random.RandomState.seed`

        """
        if seed is None:
            try:
                seed_str = binascii.hexlify(os.urandom(8))
                seed = int(seed_str, 16)
            except NotImplementedError:
                seed = (time.time() * 1000000) % _UINT64_MAX
        else:
            if isinstance(seed, numpy.ndarray):
                seed = int(hashlib.md5(seed).hexdigest()[:16], 16)
            else:
                seed = int(
                    numpy.asarray(seed).astype(numpy.uint64, casting='safe'))

        curand.setPseudoRandomGeneratorSeed(self._generator, seed)
        if (self.method not in (curand.CURAND_RNG_PSEUDO_MT19937,
                                curand.CURAND_RNG_PSEUDO_MTGP32)):
            curand.setGeneratorOffset(self._generator, 0)

        self._rk_seed = seed

    def standard_cauchy(self, size=None, dtype=float):
        """Returns an array of samples drawn from the standard cauchy distribution.

        .. seealso::
            - :func:`cupy.random.standard_cauchy` for full documentation
            - :meth:`numpy.random.RandomState.standard_cauchy`
        """
        x = self.uniform(size=size, dtype=dtype)
        return cupy.tan(cupy.pi * (x - 0.5))

    def standard_exponential(self, size=None, dtype=float):
        """Returns an array of samples drawn from the standard exp distribution.

         .. seealso::
            - :func:`cupy.random.standard_exponential` for full documentation
            - :meth:`numpy.random.RandomState.standard_exponential`
        """
        if size is None:
            size = ()
        x = self._random_sample_raw(size, dtype)
        return -cupy.log(x, out=x)

    def standard_gamma(self, shape, size=None, dtype=float):
        """Returns an array of samples drawn from a standard gamma distribution.

        .. seealso::
            - :func:`cupy.random.standard_gamma` for full documentation
            - :meth:`numpy.random.RandomState.standard_gamma`
        """
        shape = cupy.asarray(shape)
        if size is None:
            size = shape.shape
        y = cupy.empty(shape=size, dtype=dtype)
        _kernels.standard_gamma_kernel(shape, self._rk_seed, y)
        self._update_seed(y.size)
        return y

    def standard_normal(self, size=None, dtype=float):
        """Returns samples drawn from the standard normal distribution.

        .. seealso::
            - :func:`cupy.random.standard_normal` for full documentation
            - :meth:`numpy.random.RandomState.standard_normal`

        """
        return self.normal(size=size, dtype=dtype)

    def standard_t(self, df, size=None, dtype=float):
        """Returns an array of samples drawn from the standard t distribution.

        .. seealso::
            - :func:`cupy.random.standard_t` for full documentation
            - :meth:`numpy.random.RandomState.standard_t`
        """
        df = cupy.asarray(df)
        if size is None:
            size = df.shape
        y = cupy.empty(shape=size, dtype=dtype)
        _kernels.standard_t_kernel(df, self._rk_seed, y)
        self._update_seed(y.size)
        return y

    def tomaxint(self, size=None):
        """Draws integers between 0 and max integer inclusive.

        Return a sample of uniformly distributed random integers in the
        interval [0, ``np.iinfo(np.int_).max``]. The `np.int_` type translates
        to the C long integer type and its precision is platform dependent.

        Args:
            size (int or tuple of ints): Output shape.

        Returns:
            cupy.ndarray: Drawn samples.

        .. seealso::
            :meth:`numpy.random.RandomState.tomaxint`

        """
        if size is None:
            size = ()
        sample = cupy.empty(size, dtype=cupy.int_)
        # cupy.random only uses int32 random generator
        size_in_int = sample.dtype.itemsize // 4
        curand.generate(
            self._generator, sample.data.ptr, sample.size * size_in_int)

        # Disable sign bit
        sample &= cupy.iinfo(cupy.int_).max
        return sample

    _triangular_kernel = _core.ElementwiseKernel(
        'L left, M mode, R right', 'T x',
        """
        T base, leftbase, ratio, leftprod, rightprod;

        base = right - left;
        leftbase = mode - left;
        ratio = leftbase / base;
        leftprod = leftbase*base;
        rightprod = (right - mode)*base;

        if (x <= ratio)
        {
            x = left + sqrt(x*leftprod);
        } else
        {
            x = right - sqrt((1.0 - x) * rightprod);
        }
        """,
        'triangular_kernel'
    )

    def triangular(self, left, mode, right, size=None, dtype=float):
        """Returns an array of samples drawn from the triangular distribution.

        .. warning::

            This function may synchronize the device.

        .. seealso::
            - :func:`cupy.random.triangular` for full documentation
            - :meth:`numpy.random.RandomState.triangular`
        """
        left, mode, right = \
            cupy.asarray(left), cupy.asarray(mode), cupy.asarray(right)
        if cupy.any(left > mode):  # synchronize!
            raise ValueError('left > mode')
        if cupy.any(mode > right):  # synchronize!
            raise ValueError('mode > right')
        if cupy.any(left == right):  # synchronize!
            raise ValueError('left == right')
        if size is None:
            size = cupy.broadcast(left, mode, right).shape
        x = self.random_sample(size=size, dtype=dtype)
        return RandomState._triangular_kernel(left, mode, right, x)

    _scale_kernel = _core.ElementwiseKernel(
        'T low, T high', 'T x',
        'x = T(low) + x * T(high - low)',
        'cupy_scale')

    def uniform(self, low=0.0, high=1.0, size=None, dtype=float):
        """Returns an array of uniformly-distributed samples over an interval.

        .. seealso::
            - :func:`cupy.random.uniform` for full documentation
            - :meth:`numpy.random.RandomState.uniform`

        """
        dtype = numpy.dtype(dtype)
        rand = self.random_sample(size=size, dtype=dtype)
        if not numpy.isscalar(low):
            low = cupy.asarray(low, dtype)
        if not numpy.isscalar(high):
            high = cupy.asarray(high, dtype)
        return RandomState._scale_kernel(low, high, rand)

    def vonmises(self, mu, kappa, size=None, dtype=float):
        """Returns an array of samples drawn from the von Mises distribution.

        .. seealso::
            - :func:`cupy.random.vonmises` for full documentation
            - :meth:`numpy.random.RandomState.vonmises`
        """
        mu, kappa = cupy.asarray(mu), cupy.asarray(kappa)
        if size is None:
            size = cupy.broadcast(mu, kappa).shape
        y = cupy.empty(shape=size, dtype=dtype)
        _kernels.vonmises_kernel(mu, kappa, self._rk_seed, y)
        self._update_seed(y.size)
        return y

    _wald_kernel = _core.ElementwiseKernel(
        'T mean, T scale, T U', 'T X',
        """
            T mu_2l;
            T Y;
            mu_2l = mean / (2*scale);
            Y = mean*X*X;
            X = mean + mu_2l*(Y - sqrt(4*scale*Y + Y*Y));
            if (U > mean/(mean+X))
            {
                X = mean*mean/X;
            }
        """,
        'wald_scale')

    def wald(self, mean, scale, size=None, dtype=float):
        """Returns an array of samples drawn from the Wald distribution.

         .. seealso::
            - :func:`cupy.random.wald` for full documentation
            - :meth:`numpy.random.RandomState.wald`
        """
        mean, scale = \
            cupy.asarray(mean, dtype=dtype), cupy.asarray(scale, dtype=dtype)
        if size is None:
            size = cupy.broadcast(mean, scale).shape
        x = self.normal(size=size, dtype=dtype)
        u = self.random_sample(size=size, dtype=dtype)
        return RandomState._wald_kernel(mean, scale, u, x)

    def weibull(self, a, size=None, dtype=float):
        """Returns an array of samples drawn from the weibull distribution.

        .. warning::

            This function may synchronize the device.

        .. seealso::
            - :func:`cupy.random.weibull` for full documentation
            - :meth:`numpy.random.RandomState.weibull`
        """
        a = cupy.asarray(a)
        if cupy.any(a < 0):  # synchronize!
            raise ValueError('a < 0')
        x = self.standard_exponential(size, dtype)
        cupy.power(x, 1./a, out=x)
        return x

    def zipf(self, a, size=None, dtype=int):
        """Returns an array of samples drawn from the Zipf distribution.

        .. warning::

            This function may synchronize the device.

        .. seealso::
            - :func:`cupy.random.zipf` for full documentation
            - :meth:`numpy.random.RandomState.zipf`
        """
        a = cupy.asarray(a)
        if cupy.any(a <= 1.0):  # synchronize!
            raise ValueError('\'a\' must be a valid float > 1.0')
        if size is None:
            size = a.shape
        y = cupy.empty(shape=size, dtype=dtype)
        _kernels.zipf_kernel(a, self._rk_seed, y)
        self._update_seed(y.size)
        return y

    def choice(self, a, size=None, replace=True, p=None):
        """Returns an array of random values from a given 1-D array.

        .. seealso::
            - :func:`cupy.random.choice` for full documentation
            - :meth:`numpy.random.choice`

        """
        if a is None:
            raise ValueError('a must be 1-dimensional or an integer')
        if isinstance(a, cupy.ndarray) and a.ndim == 0:
            raise NotImplementedError
        if isinstance(a, int):
            a_size = a
            if a_size < 0:
                raise ValueError('a must be greater than or equal to 0')
        else:
            a = cupy.array(a, copy=False)
            if a.ndim != 1:
                raise ValueError('a must be 1-dimensional or an integer')
            a_size = len(a)

        if p is not None:
            p = cupy.array(p)
            if p.ndim != 1:
                raise ValueError('p must be 1-dimensional')
            if len(p) != a_size:
                raise ValueError('a and p must have same size')
            if not (p >= 0).all():
                raise ValueError('probabilities are not non-negative')
            p_sum = cupy.sum(p).get()
            if not numpy.allclose(p_sum, 1):
                raise ValueError('probabilities do not sum to 1')

        if size is None:
            raise NotImplementedError
        shape = size
        size = numpy.prod(shape)

        if a_size == 0 and size > 0:
            raise ValueError('a cannot be empty unless no samples are taken')

        if not replace and p is None:
            if a_size < size:
                raise ValueError(
                    'Cannot take a larger sample than population when '
                    '\'replace=False\'')
            if isinstance(a, int):
                indices = cupy.arange(a, dtype='l')
            else:
                indices = a.copy()
            self.shuffle(indices)
            return indices[:size].reshape(shape)

        if not replace:
            raise NotImplementedError

        if p is not None:
            p = cupy.broadcast_to(p, (size, a_size))
            index = cupy.argmax(cupy.log(p) +
                                self.gumbel(size=(size, a_size)),
                                axis=1)
            if not isinstance(shape, int):
                index = cupy.reshape(index, shape)
        else:
            if a_size == 0:  # TODO: (#4511) Fix `randint` instead
                a_size = 1
            index = self.randint(0, a_size, size=shape)
            # Align the dtype with NumPy
            index = index.astype(cupy.int64, copy=False)

        if isinstance(a, int):
            return index

        if index.ndim == 0:
            return cupy.array(a[index], dtype=a.dtype)

        return a[index]

    def shuffle(self, a):
        """Returns a shuffled array.

        .. seealso::
            - :func:`cupy.random.shuffle` for full documentation
            - :meth:`numpy.random.shuffle`

        """
        if not isinstance(a, cupy.ndarray):
            raise TypeError('The array must be cupy.ndarray')

        if a.ndim == 0:
            raise TypeError('An array whose ndim is 0 is not supported')

        a[:] = a[self._permutation(len(a))]

    def permutation(self, a):
        """Returns a permuted range or a permutation of an array."""
        if isinstance(a, int):
            return self._permutation(a)
        else:
            return a[self._permutation(len(a))]

    def _permutation(self, num):
        """Returns a permuted range."""
        sample = cupy.empty((num), dtype=numpy.int32)
        curand.generate(self._generator, sample.data.ptr, num)
        if 128 < num <= 32 * 1024 * 1024:
            array = cupy.arange(num, dtype=numpy.int32)
            # apply sort of cache blocking
            block_size = 1 * 1024 * 1024
            # The block size above is a value determined from the L2 cache size
            # of GP100 (L2 cache size / size of int = 4MB / 4B = 1M). It may be
            # better to change the value base on the L2 cache size of the GPU
            # you use.
            # When num > block_size, cupy kernel: _cupy_permutation is to be
            # launched multiple times. However, it is observed that performance
            # will be degraded if the launch count is too many. Therefore,
            # the block size is adjusted so that launch count will not exceed
            # twelve Note that this twelve is the value determined from
            # measurement on GP100.
            while num // block_size > 12:
                block_size *= 2
            for j_start in range(0, num, block_size):
                j_end = j_start + block_size
                _cupy_permutation(sample, j_start, j_end, array, size=num)
        else:
            # When num > 32M, argsort is used, because it is faster than
            # custom kernel. See https://github.com/cupy/cupy/pull/603.
            array = cupy.argsort(sample)
        return array

    _gumbel_kernel = _core.ElementwiseKernel(
        'T x, T loc, T scale', 'T y',
        'y = T(loc) - log(-log(x)) * T(scale)',
        'gumbel_kernel')

    def gumbel(self, loc=0.0, scale=1.0, size=None, dtype=float):
        """Returns an array of samples drawn from a Gumbel distribution.

        .. seealso::
            - :func:`cupy.random.gumbel` for full documentation
            - :meth:`numpy.random.RandomState.gumbel`
        """
        if not numpy.isscalar(loc):
            loc = cupy.asarray(loc, dtype)
        if not numpy.isscalar(scale):
            scale = cupy.asarray(scale, dtype)
        if size is None:
            size = cupy.broadcast(loc, scale).shape
        x = self._random_sample_raw(size=size, dtype=dtype)
        RandomState._gumbel_kernel(x, loc, scale, x)
        return x

    def randint(self, low, high=None, size=None, dtype=int):
        """Returns a scalar or an array of integer values over ``[low, high)``.

        .. seealso::
            - :func:`cupy.random.randint` for full documentation
            - :meth:`numpy.random.RandomState.randint`
        """
        if high is None:
            lo = 0
            hi1 = int(low) - 1
        else:
            lo = int(low)
            hi1 = int(high) - 1

        if lo > hi1:
            raise ValueError('low >= high')
        if lo < cupy.iinfo(dtype).min:
            raise ValueError(
                'low is out of bounds for {}'.format(cupy.dtype(dtype).name))
        if hi1 > cupy.iinfo(dtype).max:
            raise ValueError(
                'high is out of bounds for {}'.format(cupy.dtype(dtype).name))

        diff = hi1 - lo
        x = self._interval(diff, size).astype(dtype, copy=False)
        cupy.add(x, lo, out=x)
        return x


_cupy_permutation = _core.ElementwiseKernel(
    'raw int32 sample, int32 j_start, int32 _j_end',
    'raw int32 array',
    '''
        const int invalid = -1;
        const int num = _ind.size();
        int j = (sample[i] & 0x7fffffff) % num;
        int j_end = _j_end;
        if (j_end > num) j_end = num;
        if (j == i || j < j_start || j >= j_end) continue;

        // If a thread fails to do data swaping once, it changes j
        // value using j_offset below and try data swaping again.
        // This process is repeated until data swapping is succeeded.
        // The j_offset is determined from the initial j
        // (random number assigned to each thread) and the initial
        // offset between j and i (ID of each thread).
        // If a given number sequence in sample is really random,
        // this j-update would not be necessary. This is work-around
        // mainly to avoid potential eternal conflict when sample has
        // rather synthetic number sequence.
        int j_offset = ((2*j - i + num) % (num - 1)) + 1;

        // A thread gives up to do data swapping if loop count exceed
        // a threathod determined below. This is kind of safety
        // mechanism to escape the eternal race condition, though I
        // believe it never happens.
        int loops = 256;

        bool do_next = true;
        while (do_next && loops > 0) {
            // try to swap the contents of array[i] and array[j]
            if (i != j) {
                int val_j = atomicExch(&array[j], invalid);
                if (val_j != invalid) {
                    int val_i = atomicExch(&array[i], invalid);
                    if (val_i != invalid) {
                        array[i] = val_j;
                        array[j] = val_i;
                        do_next = false;
                        // done
                    }
                    else {
                        // restore array[j]
                        array[j] = val_j;
                    }
                }
            }
            j = (j + j_offset) % num;
            loops--;
        }
    ''',
    'cupy_permutation',
)


def seed(seed=None):
    """Resets the state of the random number generator with a seed.

    This function resets the state of the global random number generator for
    the current device. Be careful that generators for other devices are not
    affected.

    Args:
        seed (None or int): Seed for the random number generator. If ``None``,
            it uses :func:`os.urandom` if available or :func:`time.time`
            otherwise. Note that this function does not support seeding by
            an integer array.

    """
    get_random_state().seed(seed)


# CuPy specific functions

_random_states = {}


@atexit.register
def reset_states():
    global _random_states
    _random_states = {}


def get_random_state():
    """Gets the state of the random number generator for the current device.

    If the state for the current device is not created yet, this function
    creates a new one, initializes it, and stores it as the state for the
    current device.

    Returns:
        RandomState: The state of the random number generator for the
        device.

    """
    dev = cuda.Device()
    rs = _random_states.get(dev.id, None)
    if rs is None:
        seed = os.getenv('CUPY_SEED')
        if seed is not None:
            seed = numpy.uint64(int(seed))
        rs = RandomState(seed)
        rs = _random_states.setdefault(dev.id, rs)
    return rs


def set_random_state(rs):
    """Sets the state of the random number generator for the current device.

    Args:
        state(RandomState): Random state to set for the current device.
    """
    if not isinstance(rs, RandomState):
        raise TypeError(
            'Random state must be an instance of RandomState. '
            'Actual: {}'.format(type(rs)))
    _random_states[device.get_device_id()] = rs


def _check_and_get_dtype(dtype):
    dtype = numpy.dtype(dtype)
    if dtype.char not in ('f', 'd'):
        raise TypeError('cupy.random only supports float32 and float64')
    return dtype<|MERGE_RESOLUTION|>--- conflicted
+++ resolved
@@ -74,13 +74,8 @@
         # * curand.generateNormalDouble
         # * curand.generateLogNormal
         # * curand.generateLogNormalDouble
-<<<<<<< HEAD
         size = _core.get_size(size)
-        element_size = functools.reduce(operator.mul, size, 1)
-=======
-        size = core.get_size(size)
-        element_size = core.internal.prod(size)
->>>>>>> cd2550f1
+        element_size = _core.internal.prod(size)
         if element_size % 2 == 0:
             out = cupy.empty(size, dtype=dtype)
             func(self._generator, out.data.ptr, out.size, *args)
@@ -733,7 +728,7 @@
         self._kernel_get_indices(csum, indices, size=csum.size)
         return indices
 
-    _kernel_get_indices = core.ElementwiseKernel(
+    _kernel_get_indices = _core.ElementwiseKernel(
         'raw U csum', 'raw U indices',
         '''
         int j = 0;
