--- conflicted
+++ resolved
@@ -370,12 +370,11 @@
     generator_dispatcher(generator, launcher, state, out, size);
 }
 
-<<<<<<< HEAD
 void poisson(int generator, intptr_t state, intptr_t out, ssize_t size, intptr_t stream, double lam) {
     kernel_launcher<poisson_functor, int64_t> launcher(size, reinterpret_cast<cudaStream_t>(stream));
     generator_dispatcher(generator, launcher, state, out, size, lam);
 }
-=======
+
 void standard_normal(int generator, intptr_t state, intptr_t out, ssize_t size, intptr_t stream) {
     kernel_launcher<standard_normal_functor, double> launcher(size, reinterpret_cast<cudaStream_t>(stream));
     generator_dispatcher(generator, launcher, state, out, size);
@@ -384,5 +383,4 @@
 void standard_normal_float(int generator, intptr_t state, intptr_t out, ssize_t size, intptr_t stream) {
     kernel_launcher<standard_normal_float_functor, float> launcher(size, reinterpret_cast<cudaStream_t>(stream));
     generator_dispatcher(generator, launcher, state, out, size);
-}
->>>>>>> 9ea82cf0
+}