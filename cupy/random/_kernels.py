from cupy import core


rk_use_binominal = '''
#define CUPY_USE_BINOMIAL
'''

rk_basic_difinition = '''
typedef struct {
    unsigned int xor128[4];
    double gauss;
    int has_gauss; // !=0: gauss contains a gaussian deviate

#ifdef CUPY_USE_BINOMIAL
    int has_binomial; // !=0: following parameters initialized for binomial
    /* The rk_state structure has been extended to store the following
     * information for the binomial generator. If the input values of n or p
     * are different than nsave and psave, then the other parameters will be
     * recomputed. RTK 2005-09-02 */
    int nsave, m;
    double psave, r, q, fm, p1, xm, xl, xr, c, laml, lamr, p2, p3, p4;
#endif
} rk_state;


__device__ void rk_seed(unsigned long long s, rk_state *state) {
    for (int i = 1; i <= 4; i++) {
        s = 1812433253U * (s ^ (s >> 30)) + i;
        state->xor128[i - 1] = s;
    }
    state->has_gauss = 0;
#ifdef CUPY_USE_BINOMIAL
    state->has_binomial = 0;
#endif
}


__device__ unsigned long rk_random(rk_state *state) {
    unsigned int *xor128 = state->xor128;
    unsigned int t = xor128[0] ^ (xor128[0] << 11);
    xor128[0] = xor128[1];
    xor128[1] = xor128[2];
    xor128[2] = xor128[3];
    return xor128[3] ^= (xor128[3] >> 19) ^ t ^ (t >> 8);
}


__device__ double rk_double(rk_state *state) {
    /* shifts : 67108864 = 0x4000000, 9007199254740992 = 0x20000000000000 */
    int a = rk_random(state) >> 5, b = rk_random(state) >> 6;
    return (a * 67108864.0 + b) / 9007199254740992.0;
}
'''

rk_binomial_btpe_definition = '''
__device__ long rk_binomial_btpe(rk_state *state, long n, double p) {
    double r,q,fm,p1,xm,xl,xr,c,laml,lamr,p2,p3,p4;
    double a,u,v,s,F,rho,t,A,nrq,x1,x2,f1,f2,z,z2,w,w2,x;
    int m,y,k,i;
    if (!(state->has_binomial) ||
         (state->nsave != n) ||
         (state->psave != p)) {
        /* initialize */
        state->nsave = n;
        state->psave = p;
        state->has_binomial = 1;
        state->r = r = min(p, 1.0-p);
        state->q = q = 1.0 - r;
        state->fm = fm = n*r+r;
        state->m = m = (long)floor(state->fm);
        state->p1 = p1 = floor(2.195*sqrt(n*r*q)-4.6*q) + 0.5;
        state->xm = xm = m + 0.5;
        state->xl = xl = xm - p1;
        state->xr = xr = xm + p1;
        state->c = c = 0.134 + 20.5/(15.3 + m);
        a = (fm - xl)/(fm-xl*r);
        state->laml = laml = a*(1.0 + a/2.0);
        a = (xr - fm)/(xr*q);
        state->lamr = lamr = a*(1.0 + a/2.0);
        state->p2 = p2 = p1*(1.0 + 2.0*c);
        state->p3 = p3 = p2 + c/laml;
        state->p4 = p4 = p3 + c/lamr;
    } else {
        r = state->r;
        q = state->q;
        fm = state->fm;
        m = state->m;
        p1 = state->p1;
        xm = state->xm;
        xl = state->xl;
        xr = state->xr;
        c = state->c;
        laml = state->laml;
        lamr = state->lamr;
        p2 = state->p2;
        p3 = state->p3;
        p4 = state->p4;
    }
  /* sigh ... */
  Step10:
    nrq = n*r*q;
    u = rk_double(state)*p4;
    v = rk_double(state);
    if (u > p1) goto Step20;
    y = (long)floor(xm - p1*v + u);
    goto Step60;
  Step20:
    if (u > p2) goto Step30;
    x = xl + (u - p1)/c;
    v = v*c + 1.0 - fabs(m - x + 0.5)/p1;
    if (v > 1.0) goto Step10;
    y = (long)floor(x);
    goto Step50;
  Step30:
    if (u > p3) goto Step40;
    y = (long)floor(xl + log(v)/laml);
    if (y < 0) goto Step10;
    v = v*(u-p2)*laml;
    goto Step50;
  Step40:
    y = (long)floor(xr - log(v)/lamr);
    if (y > n) goto Step10;
    v = v*(u-p3)*lamr;
  Step50:
    k = labs(y - m);
    if ((k > 20) && (k < ((nrq)/2.0 - 1))) goto Step52;
    s = r/q;
    a = s*(n+1);
    F = 1.0;
    if (m < y) {
        for (i=m+1; i<=y; i++) {
            F *= (a/i - s);
        }
    } else if (m > y) {
        for (i=y+1; i<=m; i++) {
            F /= (a/i - s);
        }
    }
    if (v > F) goto Step10;
    goto Step60;
    Step52:
    rho = (k/(nrq))*((k*(k/3.0 + 0.625) + 0.16666666666666666)/nrq + 0.5);
    t = -k*k/(2*nrq);
    A = log(v);
    if (A < (t - rho)) goto Step60;
    if (A > (t + rho)) goto Step10;
    x1 = y+1;
    f1 = m+1;
    z = n+1-m;
    w = n-y+1;
    x2 = x1*x1;
    f2 = f1*f1;
    z2 = z*z;
    w2 = w*w;
    if (A > (xm*log(f1/x1)
           + (n-m+0.5)*log(z/w)
           + (y-m)*log(w*r/(x1*q))
           + (13680.-(462.-(132.-(99.-140./f2)/f2)/f2)/f2)/f1/166320.
           + (13680.-(462.-(132.-(99.-140./z2)/z2)/z2)/z2)/z/166320.
           + (13680.-(462.-(132.-(99.-140./x2)/x2)/x2)/x2)/x1/166320.
           + (13680.-(462.-(132.-(99.-140./w2)/w2)/w2)/w2)/w/166320.)) {
        goto Step10;
    }
  Step60:
    if (p > 0.5) {
        y = n - y;
    }
    return y;
}
'''

rk_binomial_inversion_definition = '''
__device__ long rk_binomial_inversion(rk_state *state, int n, double p) {
    double q, qn, np, px, U;
    int X, bound;
    if (!(state->has_binomial) ||
         (state->nsave != n) ||
         (state->psave != p)) {
        state->nsave = n;
        state->psave = p;
        state->has_binomial = 1;
        state->q = q = 1.0 - p;
        state->r = qn = exp(n * log(q));
        state->c = np = n*p;
        state->m = bound = min((double)n, np + 10.0*sqrt(np*q + 1));
    } else {
        q = state->q;
        qn = state->r;
        np = state->c;
        bound = state->m;
    }
    X = 0;
    px = qn;
    U = rk_double(state);
    while (U > px) {
        X++;
        if (X > bound) {
            X = 0;
            px = qn;
            U = rk_double(state);
        } else {
            U -= px;
            px  = ((n-X+1) * p * px)/(X*q);
        }
    }
    return X;
}
'''

rk_binomial_definition = '''
__device__ long rk_binomial(rk_state *state, int n, double p) {
    double q;
    if (p <= 0.5) {
        if (p*n <= 30.0) {
            return rk_binomial_inversion(state, n, p);
        } else {
            return rk_binomial_btpe(state, n, p);
        }
    } else {
        q = 1.0-p;
        if (q*n <= 30.0) {
            return n - rk_binomial_inversion(state, n, q);
        } else {
            return n - rk_binomial_btpe(state, n, q);
        }
    }
}
'''

rk_gauss_definition = '''
__device__ double rk_gauss(rk_state *state) {
    if (state->has_gauss) {
        const double tmp = state->gauss;
        state->gauss = 0;
        state->has_gauss = 0;
        return tmp;
    } else {
        double f, x1, x2, r2;
        do {
            x1 = 2.0*rk_double(state) - 1.0;
            x2 = 2.0*rk_double(state) - 1.0;
            r2 = x1*x1 + x2*x2;
        }
        while (r2 >= 1.0 || r2 == 0.0);
        /* Box-Muller transform */
        f = sqrt(-2.0*log(r2)/r2);
        /* Keep for next call */
        state->gauss = f*x1;
        state->has_gauss = 1;
        return f*x2;
    }
}
'''

rk_geometric_search_definition = '''
__device__ long rk_geometric_search(rk_state *state, double p) {
    double U;
    long X;
    double sum, prod, q;
    X = 1;
    sum = prod = p;
    q = 1.0 - p;
    U = rk_double(state);
    while (U > sum) {
        prod *= q;
        sum += prod;
        X++;
    }
    return X;
}
'''

rk_geometric_inversion_definition = '''
__device__ long rk_geometric_inversion(rk_state *state, double p) {
    return (long)ceil(log(1.0-rk_double(state))/log(1.0-p));
}
'''

rk_geometric_definition = '''
__device__ long rk_geometric(rk_state *state, double p) {
    if (p >= 0.333333333333333333333333) {
        return rk_geometric_search(state, p);
    } else {
        return rk_geometric_inversion(state, p);
    }
}
'''

rk_standard_exponential_definition = '''
__device__ double rk_standard_exponential(rk_state *state) {
    /* We use -log(1-U) since U is [0, 1) */
    return -log(1.0 - rk_double(state));
}
'''

rk_standard_gamma_definition = '''
__device__ double rk_standard_gamma(rk_state *state, double shape) {
    double b, c;
    double U, V, X, Y;
    if (shape == 1.0) {
        return rk_standard_exponential(state);
    } else if (shape < 1.0) {
        for (;;) {
            U = rk_double(state);
            V = rk_standard_exponential(state);
            if (U <= 1.0 - shape) {
                X = pow(U, 1./shape);
                if (X <= V) {
                    return X;
                }
            } else {
                Y = -log((1-U)/shape);
                X = pow(1.0 - shape + shape*Y, 1./shape);
                if (X <= (V + Y)) {
                    return X;
                }
            }
        }
    } else {
        b = shape - 1./3.;
        c = 1./sqrt(9*b);
        for (;;) {
            do {
                X = rk_gauss(state);
                V = 1.0 + c*X;
            } while (V <= 0.0);
            V = V*V*V;
            U = rk_double(state);
            if (U < 1.0 - 0.0331*(X*X)*(X*X)) return (b*V);
            if (log(U) < 0.5*X*X + b*(1. - V + log(V))) return (b*V);
        }
    }
}
'''

rk_chisquare_definition = '''
__device__ double rk_chisquare(rk_state *state, double df) {
    return 2.0*rk_standard_gamma(state, df/2.0);
}
'''

rk_beta_definition = '''
__device__ double rk_beta(rk_state *state, double a, double b) {
    double Ga, Gb;
    if ((a <= 1.0) && (b <= 1.0)) {
        double U, V, X, Y;
        /* Use Johnk's algorithm */
        while (1) {
            U = rk_double(state);
            V = rk_double(state);
            X = pow(U, 1.0/a);
            Y = pow(V, 1.0/b);
            if ((X + Y) <= 1.0) {
                if (X +Y > 0) {
                    return X / (X + Y);
                } else {
                    double logX = log(U) / a;
                    double logY = log(V) / b;
                    double logM = logX > logY ? logX : logY;
                    logX -= logM;
                    logY -= logM;
                    return exp(logX - log(exp(logX) + exp(logY)));
                }
            }
        }
    } else {
        Ga = rk_standard_gamma(state, a);
        Gb = rk_standard_gamma(state, b);
        return Ga/(Ga + Gb);
    }
}
'''

definitions = [
    rk_use_binominal, rk_basic_difinition, rk_binomial_btpe_definition,
    rk_binomial_inversion_definition, rk_binomial_definition]
binomial_kernel = core.ElementwiseKernel(
    'S n, T p, uint64 seed', 'Y y',
    '''
    rk_seed(seed + i, &internal_state);
    y = rk_binomial(&internal_state, n, p);
    ''',
    'binomial_kernel',
    preamble=''.join(definitions),
    loop_prep="rk_state internal_state;"
)

definitions = \
<<<<<<< HEAD
    [rk_basic_difinition, rk_geometric_search_definition,
     rk_geometric_inversion_definition, rk_geometric_definition]
geometric_kernel = core.ElementwiseKernel(
    'T p, uint32 seed', 'Y y',
    '''
    rk_seed(seed + i, &internal_state);
    y = rk_geometric(&internal_state, p);
    ''',
    'geometric_kernel',
=======
    [rk_basic_difinition, rk_gauss_definition,
     rk_standard_exponential_definition, rk_standard_gamma_definition,
     rk_chisquare_definition]
chisquare_kernel = core.ElementwiseKernel(
    'T df, uint32 seed', 'Y y',
    '''
    rk_seed(seed + i, &internal_state);
    y = rk_chisquare(&internal_state, df);
    ''',
    'chisquare_kernel',
>>>>>>> 489d91c5
    preamble=''.join(definitions),
    loop_prep="rk_state internal_state;"
)

definitions = [
    rk_basic_difinition, rk_gauss_definition,
    rk_standard_exponential_definition, rk_standard_gamma_definition]
standard_gamma_kernel = core.ElementwiseKernel(
    'T shape, uint64 seed', 'Y y',
    '''
    rk_seed(seed + i, &internal_state);
    y = rk_standard_gamma(&internal_state, shape);
    ''',
    'standard_gamma_kernel',
    preamble=''.join(definitions),
    loop_prep="rk_state internal_state;"
)

definitions = [
    rk_basic_difinition, rk_gauss_definition,
    rk_standard_exponential_definition, rk_standard_gamma_definition,
    rk_beta_definition]
beta_kernel = core.ElementwiseKernel(
    'S a, T b, uint64 seed', 'Y y',
    '''
    rk_seed(seed + i, &internal_state);
    y = rk_beta(&internal_state, a, b);
    ''',
    'beta_kernel',
    preamble=''.join(definitions),
    loop_prep="rk_state internal_state;"
)<|MERGE_RESOLUTION|>--- conflicted
+++ resolved
@@ -386,17 +386,6 @@
 )
 
 definitions = \
-<<<<<<< HEAD
-    [rk_basic_difinition, rk_geometric_search_definition,
-     rk_geometric_inversion_definition, rk_geometric_definition]
-geometric_kernel = core.ElementwiseKernel(
-    'T p, uint32 seed', 'Y y',
-    '''
-    rk_seed(seed + i, &internal_state);
-    y = rk_geometric(&internal_state, p);
-    ''',
-    'geometric_kernel',
-=======
     [rk_basic_difinition, rk_gauss_definition,
      rk_standard_exponential_definition, rk_standard_gamma_definition,
      rk_chisquare_definition]
@@ -407,7 +396,20 @@
     y = rk_chisquare(&internal_state, df);
     ''',
     'chisquare_kernel',
->>>>>>> 489d91c5
+    preamble=''.join(definitions),
+    loop_prep="rk_state internal_state;"
+)
+
+definitions = \
+    [rk_basic_difinition, rk_geometric_search_definition,
+     rk_geometric_inversion_definition, rk_geometric_definition]
+geometric_kernel = core.ElementwiseKernel(
+    'T p, uint32 seed', 'Y y',
+    '''
+    rk_seed(seed + i, &internal_state);
+    y = rk_geometric(&internal_state, p);
+    ''',
+    'geometric_kernel',
     preamble=''.join(definitions),
     loop_prep="rk_state internal_state;"
 )
