from cupy import core


rk_use_binominal = '''
#define CUPY_USE_BINOMIAL
'''

rk_basic_difinition = '''
typedef struct {
    unsigned int xor128[4];
    double gauss;
    int has_gauss; // !=0: gauss contains a gaussian deviate

#ifdef CUPY_USE_BINOMIAL
    int has_binomial; // !=0: following parameters initialized for binomial
    /* The rk_state structure has been extended to store the following
     * information for the binomial generator. If the input values of n or p
     * are different than nsave and psave, then the other parameters will be
     * recomputed. RTK 2005-09-02 */
    int nsave, m;
    double psave, r, q, fm, p1, xm, xl, xr, c, laml, lamr, p2, p3, p4;
#endif
} rk_state;


__device__ void rk_seed(unsigned long long s, rk_state *state) {
    for (int i = 1; i <= 4; i++) {
        s = 1812433253U * (s ^ (s >> 30)) + i;
        state->xor128[i - 1] = s;
    }
    state->has_gauss = 0;
#ifdef CUPY_USE_BINOMIAL
    state->has_binomial = 0;
#endif
}


__device__ unsigned long rk_random(rk_state *state) {
    unsigned int *xor128 = state->xor128;
    unsigned int t = xor128[0] ^ (xor128[0] << 11);
    xor128[0] = xor128[1];
    xor128[1] = xor128[2];
    xor128[2] = xor128[3];
    return xor128[3] ^= (xor128[3] >> 19) ^ t ^ (t >> 8);
}


__device__ double rk_double(rk_state *state) {
    /* shifts : 67108864 = 0x4000000, 9007199254740992 = 0x20000000000000 */
    int a = rk_random(state) >> 5, b = rk_random(state) >> 6;
    return (a * 67108864.0 + b) / 9007199254740992.0;
}
'''

rk_binomial_btpe_definition = '''
__device__ long rk_binomial_btpe(rk_state *state, long n, double p) {
    double r,q,fm,p1,xm,xl,xr,c,laml,lamr,p2,p3,p4;
    double a,u,v,s,F,rho,t,A,nrq,x1,x2,f1,f2,z,z2,w,w2,x;
    int m,y,k,i;
    if (!(state->has_binomial) ||
         (state->nsave != n) ||
         (state->psave != p)) {
        /* initialize */
        state->nsave = n;
        state->psave = p;
        state->has_binomial = 1;
        state->r = r = min(p, 1.0-p);
        state->q = q = 1.0 - r;
        state->fm = fm = n*r+r;
        state->m = m = (long)floor(state->fm);
        state->p1 = p1 = floor(2.195*sqrt(n*r*q)-4.6*q) + 0.5;
        state->xm = xm = m + 0.5;
        state->xl = xl = xm - p1;
        state->xr = xr = xm + p1;
        state->c = c = 0.134 + 20.5/(15.3 + m);
        a = (fm - xl)/(fm-xl*r);
        state->laml = laml = a*(1.0 + a/2.0);
        a = (xr - fm)/(xr*q);
        state->lamr = lamr = a*(1.0 + a/2.0);
        state->p2 = p2 = p1*(1.0 + 2.0*c);
        state->p3 = p3 = p2 + c/laml;
        state->p4 = p4 = p3 + c/lamr;
    } else {
        r = state->r;
        q = state->q;
        fm = state->fm;
        m = state->m;
        p1 = state->p1;
        xm = state->xm;
        xl = state->xl;
        xr = state->xr;
        c = state->c;
        laml = state->laml;
        lamr = state->lamr;
        p2 = state->p2;
        p3 = state->p3;
        p4 = state->p4;
    }
  /* sigh ... */
  Step10:
    nrq = n*r*q;
    u = rk_double(state)*p4;
    v = rk_double(state);
    if (u > p1) goto Step20;
    y = (long)floor(xm - p1*v + u);
    goto Step60;
  Step20:
    if (u > p2) goto Step30;
    x = xl + (u - p1)/c;
    v = v*c + 1.0 - fabs(m - x + 0.5)/p1;
    if (v > 1.0) goto Step10;
    y = (long)floor(x);
    goto Step50;
  Step30:
    if (u > p3) goto Step40;
    y = (long)floor(xl + log(v)/laml);
    if (y < 0) goto Step10;
    v = v*(u-p2)*laml;
    goto Step50;
  Step40:
    y = (long)floor(xr - log(v)/lamr);
    if (y > n) goto Step10;
    v = v*(u-p3)*lamr;
  Step50:
    k = labs(y - m);
    if ((k > 20) && (k < ((nrq)/2.0 - 1))) goto Step52;
    s = r/q;
    a = s*(n+1);
    F = 1.0;
    if (m < y) {
        for (i=m+1; i<=y; i++) {
            F *= (a/i - s);
        }
    } else if (m > y) {
        for (i=y+1; i<=m; i++) {
            F /= (a/i - s);
        }
    }
    if (v > F) goto Step10;
    goto Step60;
    Step52:
    rho = (k/(nrq))*((k*(k/3.0 + 0.625) + 0.16666666666666666)/nrq + 0.5);
    t = -k*k/(2*nrq);
    A = log(v);
    if (A < (t - rho)) goto Step60;
    if (A > (t + rho)) goto Step10;
    x1 = y+1;
    f1 = m+1;
    z = n+1-m;
    w = n-y+1;
    x2 = x1*x1;
    f2 = f1*f1;
    z2 = z*z;
    w2 = w*w;
    if (A > (xm*log(f1/x1)
           + (n-m+0.5)*log(z/w)
           + (y-m)*log(w*r/(x1*q))
           + (13680.-(462.-(132.-(99.-140./f2)/f2)/f2)/f2)/f1/166320.
           + (13680.-(462.-(132.-(99.-140./z2)/z2)/z2)/z2)/z/166320.
           + (13680.-(462.-(132.-(99.-140./x2)/x2)/x2)/x2)/x1/166320.
           + (13680.-(462.-(132.-(99.-140./w2)/w2)/w2)/w2)/w/166320.)) {
        goto Step10;
    }
  Step60:
    if (p > 0.5) {
        y = n - y;
    }
    return y;
}
'''

rk_binomial_inversion_definition = '''
__device__ long rk_binomial_inversion(rk_state *state, int n, double p) {
    double q, qn, np, px, U;
    int X, bound;
    if (!(state->has_binomial) ||
         (state->nsave != n) ||
         (state->psave != p)) {
        state->nsave = n;
        state->psave = p;
        state->has_binomial = 1;
        state->q = q = 1.0 - p;
        state->r = qn = exp(n * log(q));
        state->c = np = n*p;
        state->m = bound = min((double)n, np + 10.0*sqrt(np*q + 1));
    } else {
        q = state->q;
        qn = state->r;
        np = state->c;
        bound = state->m;
    }
    X = 0;
    px = qn;
    U = rk_double(state);
    while (U > px) {
        X++;
        if (X > bound) {
            X = 0;
            px = qn;
            U = rk_double(state);
        } else {
            U -= px;
            px  = ((n-X+1) * p * px)/(X*q);
        }
    }
    return X;
}
'''

rk_binomial_definition = '''
__device__ long rk_binomial(rk_state *state, int n, double p) {
    double q;
    if (p <= 0.5) {
        if (p*n <= 30.0) {
            return rk_binomial_inversion(state, n, p);
        } else {
            return rk_binomial_btpe(state, n, p);
        }
    } else {
        q = 1.0-p;
        if (q*n <= 30.0) {
            return n - rk_binomial_inversion(state, n, q);
        } else {
            return n - rk_binomial_btpe(state, n, q);
        }
    }
}
'''

loggam_definition = '''
/*
 * log-gamma function to support some of these distributions. The
 * algorithm comes from SPECFUN by Shanjie Zhang and Jianming Jin and their
 * book "Computation of Special Functions", 1996, John Wiley & Sons, Inc.
 */
static __device__ double loggam(double x) {
    double x0, x2, xp, gl, gl0;
    long k, n;
    double a[10] = {8.333333333333333e-02,-2.777777777777778e-03,
         7.936507936507937e-04,-5.952380952380952e-04,
         8.417508417508418e-04,-1.917526917526918e-03,
         6.410256410256410e-03,-2.955065359477124e-02,
         1.796443723688307e-01,-1.39243221690590e+00};
    x0 = x;
    n = 0;
    if ((x == 1.0) || (x == 2.0)) {
        return 0.0;
    } else if (x <= 7.0) {
        n = (long)(7 - x);
        x0 = x + n;
    }
    x2 = 1.0/(x0*x0);
    xp = 2*M_PI;
    gl0 = a[9];
    for (k=8; k>=0; k--) {
        gl0 *= x2;
        gl0 += a[k];
    }
    gl = gl0/x0 + 0.5*log(xp) + (x0-0.5)*log(x0) - x0;
    if (x <= 7.0) {
        for (k=1; k<=n; k++) {
            gl -= log(x0-1.0);
            x0 -= 1.0;
        }
    }
    return gl;
}
'''

rk_poisson_mult_definition = '''
__device__ long rk_poisson_mult(rk_state *state, double lam) {
    long X;
    double prod, U, enlam;
    enlam = exp(-lam);
    X = 0;
    prod = 1.0;
    while (1) {
        U = rk_double(state);
        prod *= U;
        if (prod > enlam) {
            X += 1;
        } else {
            return X;
        }
    }
}
'''

rk_poisson_ptrs_definition = '''
/*
 * The transformed rejection method for generating Poisson random variables
 * W. Hoermann
 * Insurance: Mathematics and Economics 12, 39-45 (1993)
 */
#define LS2PI 0.91893853320467267
#define TWELFTH 0.083333333333333333333333
__device__ long rk_poisson_ptrs(rk_state *state, double lam) {
    long k;
    double U, V, slam, loglam, a, b, invalpha, vr, us;
    slam = sqrt(lam);
    loglam = log(lam);
    b = 0.931 + 2.53*slam;
    a = -0.059 + 0.02483*b;
    invalpha = 1.1239 + 1.1328/(b-3.4);
    vr = 0.9277 - 3.6224/(b-2);
    while (1) {
        U = rk_double(state) - 0.5;
        V = rk_double(state);
        us = 0.5 - fabs(U);
        k = (long)floor((2*a/us + b)*U + lam + 0.43);
        if ((us >= 0.07) && (V <= vr)) {
            return k;
        }
        if ((k < 0) ||
            ((us < 0.013) && (V > us))) {
            continue;
        }
        if ((log(V) + log(invalpha) - log(a/(us*us)+b)) <=
            (-lam + k*loglam - loggam(k+1))) {
            return k;
        }
    }
}
'''

rk_poisson_definition = '''
__device__ long rk_poisson(rk_state *state, double lam) {
    if (lam >= 10) {
        return rk_poisson_ptrs(state, lam);
    } else if (lam == 0) {
        return 0;
    } else {
        return rk_poisson_mult(state, lam);
    }
}
'''

rk_gauss_definition = '''
__device__ double rk_gauss(rk_state *state) {
    if (state->has_gauss) {
        const double tmp = state->gauss;
        state->gauss = 0;
        state->has_gauss = 0;
        return tmp;
    } else {
        double f, x1, x2, r2;
        do {
            x1 = 2.0*rk_double(state) - 1.0;
            x2 = 2.0*rk_double(state) - 1.0;
            r2 = x1*x1 + x2*x2;
        }
        while (r2 >= 1.0 || r2 == 0.0);
        /* Box-Muller transform */
        f = sqrt(-2.0*log(r2)/r2);
        /* Keep for next call */
        state->gauss = f*x1;
        state->has_gauss = 1;
        return f*x2;
    }
}
'''

rk_f_definition = '''
__device__ double rk_f(rk_state *state, double dfnum, double dfden) {
    return ((rk_chisquare(state, dfnum) * dfden) /
            (rk_chisquare(state, dfden) * dfnum));
}
'''

rk_geometric_search_definition = '''
__device__ long rk_geometric_search(rk_state *state, double p) {
    double U;
    long X;
    double sum, prod, q;
    X = 1;
    sum = prod = p;
    q = 1.0 - p;
    U = rk_double(state);
    while (U > sum) {
        prod *= q;
        sum += prod;
        X++;
    }
    return X;
}
'''

rk_geometric_inversion_definition = '''
__device__ long rk_geometric_inversion(rk_state *state, double p) {
    return (long)ceil(log(1.0-rk_double(state))/log(1.0-p));
}
'''

rk_geometric_definition = '''
__device__ long rk_geometric(rk_state *state, double p) {
    if (p >= 0.333333333333333333333333) {
        return rk_geometric_search(state, p);
    } else {
        return rk_geometric_inversion(state, p);
    }
}
'''

rk_standard_exponential_definition = '''
__device__ double rk_standard_exponential(rk_state *state) {
    /* We use -log(1-U) since U is [0, 1) */
    return -log(1.0 - rk_double(state));
}
'''

rk_standard_gamma_definition = '''
__device__ double rk_standard_gamma(rk_state *state, double shape) {
    double b, c;
    double U, V, X, Y;
    if (shape == 1.0) {
        return rk_standard_exponential(state);
    } else if (shape < 1.0) {
        for (;;) {
            U = rk_double(state);
            V = rk_standard_exponential(state);
            if (U <= 1.0 - shape) {
                X = pow(U, 1./shape);
                if (X <= V) {
                    return X;
                }
            } else {
                Y = -log((1-U)/shape);
                X = pow(1.0 - shape + shape*Y, 1./shape);
                if (X <= (V + Y)) {
                    return X;
                }
            }
        }
    } else {
        b = shape - 1./3.;
        c = 1./sqrt(9*b);
        for (;;) {
            do {
                X = rk_gauss(state);
                V = 1.0 + c*X;
            } while (V <= 0.0);
            V = V*V*V;
            U = rk_double(state);
            if (U < 1.0 - 0.0331*(X*X)*(X*X)) return (b*V);
            if (log(U) < 0.5*X*X + b*(1. - V + log(V))) return (b*V);
        }
    }
}
'''

rk_standard_t_definition = '''
__device__ double rk_standard_t(rk_state *state, double df) {
    return sqrt(df/2)*rk_gauss(state)/sqrt(rk_standard_gamma(state, df/2));
}
'''

rk_chisquare_definition = '''
__device__ double rk_chisquare(rk_state *state, double df) {
    return 2.0*rk_standard_gamma(state, df/2.0);
}
'''

rk_beta_definition = '''
__device__ double rk_beta(rk_state *state, double a, double b) {
    double Ga, Gb;
    if ((a <= 1.0) && (b <= 1.0)) {
        double U, V, X, Y;
        /* Use Johnk's algorithm */
        while (1) {
            U = rk_double(state);
            V = rk_double(state);
            X = pow(U, 1.0/a);
            Y = pow(V, 1.0/b);
            if ((X + Y) <= 1.0) {
                if (X +Y > 0) {
                    return X / (X + Y);
                } else {
                    double logX = log(U) / a;
                    double logY = log(V) / b;
                    double logM = logX > logY ? logX : logY;
                    logX -= logM;
                    logY -= logM;
                    return exp(logX - log(exp(logX) + exp(logY)));
                }
            }
        }
    } else {
        Ga = rk_standard_gamma(state, a);
        Gb = rk_standard_gamma(state, b);
        return Ga/(Ga + Gb);
    }
}
'''

<<<<<<< HEAD
open_uniform_definition = '''
__device__ void open_uniform(rk_state *state, double *U) {
    do {
        *U = rk_double(state);
    } while (*U <= 0.0 || *U >= 1.0);
}

__device__ void open_uniform(rk_state *state, float *U) {
    do {
        *U = rk_double(state);
    } while (*U <= 0.0 || *U >= 1.0);
}
'''

=======
rk_vonmises_definition = '''
__device__ double rk_vonmises(rk_state *state, double mu, double kappa)
{
    double s;
    double U, V, W, Y, Z;
    double result, mod;
    int neg;

    if (kappa < 1e-8)
    {
        return M_PI * (2*rk_double(state)-1);
    }
    else
    {
        /* with double precision rho is zero until 1.4e-8 */
        if (kappa < 1e-5) {
            /*
             * second order taylor expansion around kappa = 0
             * precise until relatively large kappas as second order is 0
             */
            s = (1./kappa + kappa);
        }
        else {
            double r = 1 + sqrt(1 + 4*kappa*kappa);
            double rho = (r - sqrt(2*r)) / (2*kappa);
            s = (1 + rho*rho)/(2*rho);
        }

        while (1)
        {
        U = rk_double(state);
            Z = cos(M_PI*U);
            W = (1 + s*Z)/(s + Z);
            Y = kappa * (s - W);
            V = rk_double(state);
            if ((Y*(2-Y) - V >= 0) || (log(Y/V)+1 - Y >= 0))
            {
                break;
            }
        }

        U = rk_double(state);

        result = acos(W);
        if (U < 0.5)
        {
        result = -result;
        }
        result += mu;
        neg = (result < 0);
        mod = fabs(result);
        mod = (fmod(mod+M_PI, 2*M_PI)-M_PI);
        if (neg)
        {
            mod *= -1;
        }

        return mod;
    }
}
'''

rk_zipf_definition = '''
__device__ long rk_zipf(rk_state *state, double a)
{
    double am1, b;

    am1 = a - 1.0;
    b = pow(2.0, am1);
    while (1) {
        double T, U, V, X;

        U = 1.0 - rk_double(state);
        V = rk_double(state);
        X = floor(pow(U, -1.0/am1));

        if (X < 1.0) {
            continue;
        }

        T = pow(1.0 + 1.0/X, am1);
        if (V*X*(T - 1.0)/(b - 1.0) <= T/b) {
            return (long)X;
        }
    }
}
'''

definitions = [
    rk_basic_difinition, rk_gauss_definition,
    rk_standard_exponential_definition, rk_standard_gamma_definition,
    rk_beta_definition]
beta_kernel = core.ElementwiseKernel(
    'S a, T b, uint64 seed', 'Y y',
    '''
    rk_seed(seed + i, &internal_state);
    y = rk_beta(&internal_state, a, b);
    ''',
    'beta_kernel',
    preamble=''.join(definitions),
    loop_prep="rk_state internal_state;"
)

>>>>>>> bfc921f4
definitions = [
    rk_use_binominal, rk_basic_difinition, rk_binomial_btpe_definition,
    rk_binomial_inversion_definition, rk_binomial_definition]
binomial_kernel = core.ElementwiseKernel(
    'S n, T p, uint64 seed', 'Y y',
    '''
    rk_seed(seed + i, &internal_state);
    y = rk_binomial(&internal_state, n, p);
    ''',
    'binomial_kernel',
    preamble=''.join(definitions),
    loop_prep="rk_state internal_state;"
)

definitions = \
    [rk_basic_difinition, rk_gauss_definition,
     rk_standard_exponential_definition, rk_standard_gamma_definition,
     rk_standard_t_definition]
standard_t_kernel = core.ElementwiseKernel(
    'S df, uint32 seed', 'Y y',
    '''
    rk_seed(seed + i, &internal_state);
    y = rk_standard_t(&internal_state, df);
    ''',
    'standard_t_kernel',
    preamble=''.join(definitions),
    loop_prep="rk_state internal_state;"
)

definitions = \
    [rk_basic_difinition, rk_gauss_definition,
     rk_standard_exponential_definition, rk_standard_gamma_definition,
     rk_chisquare_definition]
chisquare_kernel = core.ElementwiseKernel(
    'T df, uint32 seed', 'Y y',
    '''
    rk_seed(seed + i, &internal_state);
    y = rk_chisquare(&internal_state, df);
    ''',
    'chisquare_kernel',
    preamble=''.join(definitions),
    loop_prep="rk_state internal_state;"
)

definitions = \
    [rk_basic_difinition, rk_gauss_definition,
     rk_standard_exponential_definition, rk_standard_gamma_definition,
     rk_chisquare_definition, rk_f_definition]
f_kernel = core.ElementwiseKernel(
    'S dfnum, T dfden, uint32 seed', 'Y y',
    '''
    rk_seed(seed + i, &internal_state);
    y = rk_f(&internal_state, dfnum, dfden);
    ''',
    'f_kernel',
    preamble=''.join(definitions),
    loop_prep="rk_state internal_state;"
)

definitions = \
    [rk_basic_difinition, rk_geometric_search_definition,
     rk_geometric_inversion_definition, rk_geometric_definition]
geometric_kernel = core.ElementwiseKernel(
    'T p, uint32 seed', 'Y y',
    '''
    rk_seed(seed + i, &internal_state);
    y = rk_geometric(&internal_state, p);
    ''',
    'geometric_kernel',
    preamble=''.join(definitions),
    loop_prep="rk_state internal_state;"
)

definitions = \
    [rk_basic_difinition, loggam_definition,
     rk_poisson_mult_definition, rk_poisson_ptrs_definition,
     rk_poisson_definition]
poisson_kernel = core.ElementwiseKernel(
    'T lam, uint32 seed', 'Y y',
    '''
    rk_seed(seed + i, &internal_state);
    y = rk_poisson(&internal_state, lam);
    ''',
    'poisson_kernel',
    preamble=''.join(definitions),
    loop_prep="rk_state internal_state;"
)

definitions = [
    rk_basic_difinition, rk_gauss_definition,
    rk_standard_exponential_definition, rk_standard_gamma_definition]
standard_gamma_kernel = core.ElementwiseKernel(
    'T shape, uint64 seed', 'Y y',
    '''
    rk_seed(seed + i, &internal_state);
    y = rk_standard_gamma(&internal_state, shape);
    ''',
    'standard_gamma_kernel',
    preamble=''.join(definitions),
    loop_prep="rk_state internal_state;"
)

definitions = [
    rk_basic_difinition, rk_vonmises_definition]
vonmises_kernel = core.ElementwiseKernel(
    'S mu, T kappa, uint64 seed', 'Y y',
    '''
    rk_seed(seed + i, &internal_state);
    y = rk_vonmises(&internal_state, mu, kappa);
    ''',
    'vonmises_kernel',
    preamble=''.join(definitions),
    loop_prep="rk_state internal_state;"
)

definitions = [
    rk_basic_difinition, rk_zipf_definition]
zipf_kernel = core.ElementwiseKernel(
    'T a, uint64 seed', 'Y y',
    '''
    rk_seed(seed + i, &internal_state);
    y = rk_zipf(&internal_state, a);
    ''',
    'zipf_kernel',
    preamble=''.join(definitions),
    loop_prep="rk_state internal_state;"
)

definitions = [
    rk_basic_difinition, open_uniform_definition]
open_uniform_kernel = core.ElementwiseKernel(
    'uint64 seed', 'Y y',
    '''
    rk_seed(seed + i, &internal_state);
    open_uniform(&internal_state, &y);
    ''',
    'open_uniform_kernel',
    preamble=''.join(definitions),
    loop_prep="rk_state internal_state;"
)<|MERGE_RESOLUTION|>--- conflicted
+++ resolved
@@ -492,22 +492,6 @@
 }
 '''
 
-<<<<<<< HEAD
-open_uniform_definition = '''
-__device__ void open_uniform(rk_state *state, double *U) {
-    do {
-        *U = rk_double(state);
-    } while (*U <= 0.0 || *U >= 1.0);
-}
-
-__device__ void open_uniform(rk_state *state, float *U) {
-    do {
-        *U = rk_double(state);
-    } while (*U <= 0.0 || *U >= 1.0);
-}
-'''
-
-=======
 rk_vonmises_definition = '''
 __device__ double rk_vonmises(rk_state *state, double mu, double kappa)
 {
@@ -596,6 +580,20 @@
 }
 '''
 
+open_uniform_definition = '''
+__device__ void open_uniform(rk_state *state, double *U) {
+    do {
+        *U = rk_double(state);
+    } while (*U <= 0.0 || *U >= 1.0);
+}
+
+__device__ void open_uniform(rk_state *state, float *U) {
+    do {
+        *U = rk_double(state);
+    } while (*U <= 0.0 || *U >= 1.0);
+}
+'''
+
 definitions = [
     rk_basic_difinition, rk_gauss_definition,
     rk_standard_exponential_definition, rk_standard_gamma_definition,
@@ -611,7 +609,6 @@
     loop_prep="rk_state internal_state;"
 )
 
->>>>>>> bfc921f4
 definitions = [
     rk_use_binominal, rk_basic_difinition, rk_binomial_btpe_definition,
     rk_binomial_inversion_definition, rk_binomial_definition]
