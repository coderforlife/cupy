from cupy import core


rk_use_binominal = '''
#define CUPY_USE_BINOMIAL
'''

rk_basic_difinition = '''
typedef struct {
    unsigned int xor128[4];
    double gauss;
    int has_gauss; // !=0: gauss contains a gaussian deviate

#ifdef CUPY_USE_BINOMIAL
    int has_binomial; // !=0: following parameters initialized for binomial
    /* The rk_state structure has been extended to store the following
     * information for the binomial generator. If the input values of n or p
     * are different than nsave and psave, then the other parameters will be
     * recomputed. RTK 2005-09-02 */
    int nsave, m;
    double psave, r, q, fm, p1, xm, xl, xr, c, laml, lamr, p2, p3, p4;
#endif
} rk_state;


__device__ void rk_seed(unsigned long long s, rk_state *state) {
    for (int i = 1; i <= 4; i++) {
        s = 1812433253U * (s ^ (s >> 30)) + i;
        state->xor128[i - 1] = s;
    }
    state->has_gauss = 0;
#ifdef CUPY_USE_BINOMIAL
    state->has_binomial = 0;
#endif
}


__device__ unsigned long rk_random(rk_state *state) {
    unsigned int *xor128 = state->xor128;
    unsigned int t = xor128[0] ^ (xor128[0] << 11);
    xor128[0] = xor128[1];
    xor128[1] = xor128[2];
    xor128[2] = xor128[3];
    return xor128[3] ^= (xor128[3] >> 19) ^ t ^ (t >> 8);
}


__device__ double rk_double(rk_state *state) {
    /* shifts : 67108864 = 0x4000000, 9007199254740992 = 0x20000000000000 */
    int a = rk_random(state) >> 5, b = rk_random(state) >> 6;
    return (a * 67108864.0 + b) / 9007199254740992.0;
}
'''

rk_binomial_btpe_definition = '''
__device__ long rk_binomial_btpe(rk_state *state, long n, double p) {
    double r,q,fm,p1,xm,xl,xr,c,laml,lamr,p2,p3,p4;
    double a,u,v,s,F,rho,t,A,nrq,x1,x2,f1,f2,z,z2,w,w2,x;
    int m,y,k,i;
    if (!(state->has_binomial) ||
         (state->nsave != n) ||
         (state->psave != p)) {
        /* initialize */
        state->nsave = n;
        state->psave = p;
        state->has_binomial = 1;
        state->r = r = min(p, 1.0-p);
        state->q = q = 1.0 - r;
        state->fm = fm = n*r+r;
        state->m = m = (long)floor(state->fm);
        state->p1 = p1 = floor(2.195*sqrt(n*r*q)-4.6*q) + 0.5;
        state->xm = xm = m + 0.5;
        state->xl = xl = xm - p1;
        state->xr = xr = xm + p1;
        state->c = c = 0.134 + 20.5/(15.3 + m);
        a = (fm - xl)/(fm-xl*r);
        state->laml = laml = a*(1.0 + a/2.0);
        a = (xr - fm)/(xr*q);
        state->lamr = lamr = a*(1.0 + a/2.0);
        state->p2 = p2 = p1*(1.0 + 2.0*c);
        state->p3 = p3 = p2 + c/laml;
        state->p4 = p4 = p3 + c/lamr;
    } else {
        r = state->r;
        q = state->q;
        fm = state->fm;
        m = state->m;
        p1 = state->p1;
        xm = state->xm;
        xl = state->xl;
        xr = state->xr;
        c = state->c;
        laml = state->laml;
        lamr = state->lamr;
        p2 = state->p2;
        p3 = state->p3;
        p4 = state->p4;
    }
  /* sigh ... */
  Step10:
    nrq = n*r*q;
    u = rk_double(state)*p4;
    v = rk_double(state);
    if (u > p1) goto Step20;
    y = (long)floor(xm - p1*v + u);
    goto Step60;
  Step20:
    if (u > p2) goto Step30;
    x = xl + (u - p1)/c;
    v = v*c + 1.0 - fabs(m - x + 0.5)/p1;
    if (v > 1.0) goto Step10;
    y = (long)floor(x);
    goto Step50;
  Step30:
    if (u > p3) goto Step40;
    y = (long)floor(xl + log(v)/laml);
    if (y < 0) goto Step10;
    v = v*(u-p2)*laml;
    goto Step50;
  Step40:
    y = (long)floor(xr - log(v)/lamr);
    if (y > n) goto Step10;
    v = v*(u-p3)*lamr;
  Step50:
    k = labs(y - m);
    if ((k > 20) && (k < ((nrq)/2.0 - 1))) goto Step52;
    s = r/q;
    a = s*(n+1);
    F = 1.0;
    if (m < y) {
        for (i=m+1; i<=y; i++) {
            F *= (a/i - s);
        }
    } else if (m > y) {
        for (i=y+1; i<=m; i++) {
            F /= (a/i - s);
        }
    }
    if (v > F) goto Step10;
    goto Step60;
    Step52:
    rho = (k/(nrq))*((k*(k/3.0 + 0.625) + 0.16666666666666666)/nrq + 0.5);
    t = -k*k/(2*nrq);
    A = log(v);
    if (A < (t - rho)) goto Step60;
    if (A > (t + rho)) goto Step10;
    x1 = y+1;
    f1 = m+1;
    z = n+1-m;
    w = n-y+1;
    x2 = x1*x1;
    f2 = f1*f1;
    z2 = z*z;
    w2 = w*w;
    if (A > (xm*log(f1/x1)
           + (n-m+0.5)*log(z/w)
           + (y-m)*log(w*r/(x1*q))
           + (13680.-(462.-(132.-(99.-140./f2)/f2)/f2)/f2)/f1/166320.
           + (13680.-(462.-(132.-(99.-140./z2)/z2)/z2)/z2)/z/166320.
           + (13680.-(462.-(132.-(99.-140./x2)/x2)/x2)/x2)/x1/166320.
           + (13680.-(462.-(132.-(99.-140./w2)/w2)/w2)/w2)/w/166320.)) {
        goto Step10;
    }
  Step60:
    if (p > 0.5) {
        y = n - y;
    }
    return y;
}
'''

rk_binomial_inversion_definition = '''
__device__ long rk_binomial_inversion(rk_state *state, int n, double p) {
    double q, qn, np, px, U;
    int X, bound;
    if (!(state->has_binomial) ||
         (state->nsave != n) ||
         (state->psave != p)) {
        state->nsave = n;
        state->psave = p;
        state->has_binomial = 1;
        state->q = q = 1.0 - p;
        state->r = qn = exp(n * log(q));
        state->c = np = n*p;
        state->m = bound = min((double)n, np + 10.0*sqrt(np*q + 1));
    } else {
        q = state->q;
        qn = state->r;
        np = state->c;
        bound = state->m;
    }
    X = 0;
    px = qn;
    U = rk_double(state);
    while (U > px) {
        X++;
        if (X > bound) {
            X = 0;
            px = qn;
            U = rk_double(state);
        } else {
            U -= px;
            px  = ((n-X+1) * p * px)/(X*q);
        }
    }
    return X;
}
'''

rk_binomial_definition = '''
__device__ long rk_binomial(rk_state *state, int n, double p) {
    double q;
    if (p <= 0.5) {
        if (p*n <= 30.0) {
            return rk_binomial_inversion(state, n, p);
        } else {
            return rk_binomial_btpe(state, n, p);
        }
    } else {
        q = 1.0-p;
        if (q*n <= 30.0) {
            return n - rk_binomial_inversion(state, n, q);
        } else {
            return n - rk_binomial_btpe(state, n, q);
        }
    }
}
'''

loggam_definition = '''
/*
 * log-gamma function to support some of these distributions. The
 * algorithm comes from SPECFUN by Shanjie Zhang and Jianming Jin and their
 * book "Computation of Special Functions", 1996, John Wiley & Sons, Inc.
 */
static __device__ double loggam(double x) {
    double x0, x2, xp, gl, gl0;
    long k, n;
    double a[10] = {8.333333333333333e-02,-2.777777777777778e-03,
         7.936507936507937e-04,-5.952380952380952e-04,
         8.417508417508418e-04,-1.917526917526918e-03,
         6.410256410256410e-03,-2.955065359477124e-02,
         1.796443723688307e-01,-1.39243221690590e+00};
    x0 = x;
    n = 0;
    if ((x == 1.0) || (x == 2.0)) {
        return 0.0;
    } else if (x <= 7.0) {
        n = (long)(7 - x);
        x0 = x + n;
    }
    x2 = 1.0/(x0*x0);
    xp = 2*M_PI;
    gl0 = a[9];
    for (k=8; k>=0; k--) {
        gl0 *= x2;
        gl0 += a[k];
    }
    gl = gl0/x0 + 0.5*log(xp) + (x0-0.5)*log(x0) - x0;
    if (x <= 7.0) {
        for (k=1; k<=n; k++) {
            gl -= log(x0-1.0);
            x0 -= 1.0;
        }
    }
    return gl;
}
'''

rk_gauss_definition = '''
__device__ double rk_gauss(rk_state *state) {
    if (state->has_gauss) {
        const double tmp = state->gauss;
        state->gauss = 0;
        state->has_gauss = 0;
        return tmp;
    } else {
        double f, x1, x2, r2;
        do {
            x1 = 2.0*rk_double(state) - 1.0;
            x2 = 2.0*rk_double(state) - 1.0;
            r2 = x1*x1 + x2*x2;
        }
        while (r2 >= 1.0 || r2 == 0.0);
        /* Box-Muller transform */
        f = sqrt(-2.0*log(r2)/r2);
        /* Keep for next call */
        state->gauss = f*x1;
        state->has_gauss = 1;
        return f*x2;
    }
}
'''

rk_geometric_search_definition = '''
__device__ long rk_geometric_search(rk_state *state, double p) {
    double U;
    long X;
    double sum, prod, q;
    X = 1;
    sum = prod = p;
    q = 1.0 - p;
    U = rk_double(state);
    while (U > sum) {
        prod *= q;
        sum += prod;
        X++;
    }
    return X;
}
'''

rk_geometric_inversion_definition = '''
__device__ long rk_geometric_inversion(rk_state *state, double p) {
    return (long)ceil(log(1.0-rk_double(state))/log(1.0-p));
}
'''

rk_geometric_definition = '''
__device__ long rk_geometric(rk_state *state, double p) {
    if (p >= 0.333333333333333333333333) {
        return rk_geometric_search(state, p);
    } else {
        return rk_geometric_inversion(state, p);
    }
}
'''

rk_standard_exponential_definition = '''
__device__ double rk_standard_exponential(rk_state *state) {
    /* We use -log(1-U) since U is [0, 1) */
    return -log(1.0 - rk_double(state));
}
'''

rk_standard_gamma_definition = '''
__device__ double rk_standard_gamma(rk_state *state, double shape) {
    double b, c;
    double U, V, X, Y;
    if (shape == 1.0) {
        return rk_standard_exponential(state);
    } else if (shape < 1.0) {
        for (;;) {
            U = rk_double(state);
            V = rk_standard_exponential(state);
            if (U <= 1.0 - shape) {
                X = pow(U, 1./shape);
                if (X <= V) {
                    return X;
                }
            } else {
                Y = -log((1-U)/shape);
                X = pow(1.0 - shape + shape*Y, 1./shape);
                if (X <= (V + Y)) {
                    return X;
                }
            }
        }
    } else {
        b = shape - 1./3.;
        c = 1./sqrt(9*b);
        for (;;) {
            do {
                X = rk_gauss(state);
                V = 1.0 + c*X;
            } while (V <= 0.0);
            V = V*V*V;
            U = rk_double(state);
            if (U < 1.0 - 0.0331*(X*X)*(X*X)) return (b*V);
            if (log(U) < 0.5*X*X + b*(1. - V + log(V))) return (b*V);
        }
    }
}
'''

rk_chisquare_definition = '''
__device__ double rk_chisquare(rk_state *state, double df) {
    return 2.0*rk_standard_gamma(state, df/2.0);
}
'''

rk_beta_definition = '''
__device__ double rk_beta(rk_state *state, double a, double b) {
    double Ga, Gb;
    if ((a <= 1.0) && (b <= 1.0)) {
        double U, V, X, Y;
        /* Use Johnk's algorithm */
        while (1) {
            U = rk_double(state);
            V = rk_double(state);
            X = pow(U, 1.0/a);
            Y = pow(V, 1.0/b);
            if ((X + Y) <= 1.0) {
                if (X +Y > 0) {
                    return X / (X + Y);
                } else {
                    double logX = log(U) / a;
                    double logY = log(V) / b;
                    double logM = logX > logY ? logX : logY;
                    logX -= logM;
                    logY -= logM;
                    return exp(logX - log(exp(logX) + exp(logY)));
                }
            }
        }
    } else {
        Ga = rk_standard_gamma(state, a);
        Gb = rk_standard_gamma(state, b);
        return Ga/(Ga + Gb);
    }
}
'''

<<<<<<< HEAD
rk_hypergeometric_definition = '''
__device__ long rk_hypergeometric_hyp(
    rk_state *state, long good, long bad, long sample)
{
    long d1, K, Z;
    double d2, U, Y;

    d1 = bad + good - sample;
    d2 = (double)min(bad, good);

    Y = d2;
    K = sample;
    while (Y > 0.0)
    {
        U = rk_double(state);
        Y -= (long)floor(U + Y/(d1 + K));
        K--;
        if (K == 0) break;
    }
    Z = (long)(d2 - Y);
    if (good > bad) Z = sample - Z;
    return Z;
}

/* D1 = 2*sqrt(2/e) */
/* D2 = 3 - 2*sqrt(3/e) */
#define D1 1.7155277699214135
#define D2 0.8989161620588988
__device__ long rk_hypergeometric_hrua(
    rk_state *state, long good, long bad, long sample)
{
    long mingoodbad, maxgoodbad, popsize, m, d9;
    double d4, d5, d6, d7, d8, d10, d11;
    long Z;
    double T, W, X, Y;

    mingoodbad = min(good, bad);
    popsize = good + bad;
    maxgoodbad = max(good, bad);
    m = min(sample, popsize - sample);
    d4 = ((double)mingoodbad) / popsize;
    d5 = 1.0 - d4;
    d6 = m*d4 + 0.5;
    d7 = sqrt((double)(popsize - m) * sample * d4 * d5 / (popsize - 1) + 0.5);
    d8 = D1*d7 + D2;
    d9 = (long)floor((double)(m + 1) * (mingoodbad + 1) / (popsize + 2));
    d10 = (loggam(d9+1) + loggam(mingoodbad-d9+1) + loggam(m-d9+1) +
           loggam(maxgoodbad-m+d9+1));
    d11 = min(min(m, mingoodbad)+1.0, floor(d6+16*d7));
    /* 16 for 16-decimal-digit precision in D1 and D2 */

    while (1)
    {
        X = rk_double(state);
        Y = rk_double(state);
        W = d6 + d8*(Y- 0.5)/X;

        /* fast rejection: */
        if ((W < 0.0) || (W >= d11)) continue;

        Z = (long)floor(W);
        T = d10 - (loggam(Z+1) + loggam(mingoodbad-Z+1) + loggam(m-Z+1) +
                   loggam(maxgoodbad-m+Z+1));

        /* fast acceptance: */
        if ((X*(4.0-X)-3.0) <= T) break;

        /* fast rejection: */
        if (X*(X-T) >= 1) continue;

        if (2.0*log(X) <= T) break;  /* acceptance */
    }

    /* this is a correction to HRUA* by Ivan Frohne in rv.py */
    if (good > bad) Z = m - Z;

    /* another fix from rv.py to allow sample to exceed popsize/2 */
    if (m < sample) Z = good - Z;

    return Z;
}
#undef D1
#undef D2

__device__ long rk_hypergeometric(
    rk_state *state, long good, long bad, long sample)
{
    if (sample > 10)
    {
        return rk_hypergeometric_hrua(state, good, bad, sample);
    } else
    {
        return rk_hypergeometric_hyp(state, good, bad, sample);
    }
}
'''

=======
rk_vonmises_definition = '''
__device__ double rk_vonmises(rk_state *state, double mu, double kappa)
{
    double s;
    double U, V, W, Y, Z;
    double result, mod;
    int neg;

    if (kappa < 1e-8)
    {
        return M_PI * (2*rk_double(state)-1);
    }
    else
    {
        /* with double precision rho is zero until 1.4e-8 */
        if (kappa < 1e-5) {
            /*
             * second order taylor expansion around kappa = 0
             * precise until relatively large kappas as second order is 0
             */
            s = (1./kappa + kappa);
        }
        else {
            double r = 1 + sqrt(1 + 4*kappa*kappa);
            double rho = (r - sqrt(2*r)) / (2*kappa);
            s = (1 + rho*rho)/(2*rho);
        }

        while (1)
        {
        U = rk_double(state);
            Z = cos(M_PI*U);
            W = (1 + s*Z)/(s + Z);
            Y = kappa * (s - W);
            V = rk_double(state);
            if ((Y*(2-Y) - V >= 0) || (log(Y/V)+1 - Y >= 0))
            {
                break;
            }
        }

        U = rk_double(state);

        result = acos(W);
        if (U < 0.5)
        {
        result = -result;
        }
        result += mu;
        neg = (result < 0);
        mod = fabs(result);
        mod = (fmod(mod+M_PI, 2*M_PI)-M_PI);
        if (neg)
        {
            mod *= -1;
        }

        return mod;
    }
}
'''

definitions = [
    rk_basic_difinition, rk_gauss_definition,
    rk_standard_exponential_definition, rk_standard_gamma_definition,
    rk_beta_definition]
beta_kernel = core.ElementwiseKernel(
    'S a, T b, uint64 seed', 'Y y',
    '''
    rk_seed(seed + i, &internal_state);
    y = rk_beta(&internal_state, a, b);
    ''',
    'beta_kernel',
    preamble=''.join(definitions),
    loop_prep="rk_state internal_state;"
)

>>>>>>> 143b4870
definitions = [
    rk_use_binominal, rk_basic_difinition, rk_binomial_btpe_definition,
    rk_binomial_inversion_definition, rk_binomial_definition]
binomial_kernel = core.ElementwiseKernel(
    'S n, T p, uint64 seed', 'Y y',
    '''
    rk_seed(seed + i, &internal_state);
    y = rk_binomial(&internal_state, n, p);
    ''',
    'binomial_kernel',
    preamble=''.join(definitions),
    loop_prep="rk_state internal_state;"
)

definitions = \
    [rk_basic_difinition, rk_gauss_definition,
     rk_standard_exponential_definition, rk_standard_gamma_definition,
     rk_chisquare_definition]
chisquare_kernel = core.ElementwiseKernel(
    'T df, uint32 seed', 'Y y',
    '''
    rk_seed(seed + i, &internal_state);
    y = rk_chisquare(&internal_state, df);
    ''',
    'chisquare_kernel',
    preamble=''.join(definitions),
    loop_prep="rk_state internal_state;"
)

definitions = \
    [rk_basic_difinition, rk_geometric_search_definition,
     rk_geometric_inversion_definition, rk_geometric_definition]
geometric_kernel = core.ElementwiseKernel(
    'T p, uint32 seed', 'Y y',
    '''
    rk_seed(seed + i, &internal_state);
    y = rk_geometric(&internal_state, p);
    ''',
    'geometric_kernel',
    preamble=''.join(definitions),
    loop_prep="rk_state internal_state;"
)

definitions = \
    [rk_basic_difinition, loggam_definition, rk_hypergeometric_definition]
hypergeometric_kernel = core.ElementwiseKernel(
    'S good, T bad, U sample, uint32 seed', 'Y y',
    '''
    rk_seed(seed + i, &internal_state);
    y = rk_hypergeometric(&internal_state, good, bad, sample);
    ''',
    'hypergeometric_kernel',
    preamble=''.join(definitions),
    loop_prep="rk_state internal_state;"
)

definitions = [
    rk_basic_difinition, rk_gauss_definition,
    rk_standard_exponential_definition, rk_standard_gamma_definition]
standard_gamma_kernel = core.ElementwiseKernel(
    'T shape, uint64 seed', 'Y y',
    '''
    rk_seed(seed + i, &internal_state);
    y = rk_standard_gamma(&internal_state, shape);
    ''',
    'standard_gamma_kernel',
    preamble=''.join(definitions),
    loop_prep="rk_state internal_state;"
)

definitions = [
    rk_basic_difinition, rk_vonmises_definition]
vonmises_kernel = core.ElementwiseKernel(
    'S mu, T kappa, uint64 seed', 'Y y',
    '''
    rk_seed(seed + i, &internal_state);
    y = rk_vonmises(&internal_state, mu, kappa);
    ''',
    'vonmises_kernel',
    preamble=''.join(definitions),
    loop_prep="rk_state internal_state;"
)<|MERGE_RESOLUTION|>--- conflicted
+++ resolved
@@ -411,7 +411,6 @@
 }
 '''
 
-<<<<<<< HEAD
 rk_hypergeometric_definition = '''
 __device__ long rk_hypergeometric_hyp(
     rk_state *state, long good, long bad, long sample)
@@ -509,7 +508,6 @@
 }
 '''
 
-=======
 rk_vonmises_definition = '''
 __device__ double rk_vonmises(rk_state *state, double mu, double kappa)
 {
@@ -587,7 +585,6 @@
     loop_prep="rk_state internal_state;"
 )
 
->>>>>>> 143b4870
 definitions = [
     rk_use_binominal, rk_basic_difinition, rk_binomial_btpe_definition,
     rk_binomial_inversion_definition, rk_binomial_definition]
