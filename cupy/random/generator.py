--- conflicted
+++ resolved
@@ -1113,15 +1113,7 @@
             raise ValueError(
                 'high is out of bounds for {}'.format(cupy.dtype(dtype).name))
 
-<<<<<<< HEAD
         diff = hi1 - lo
-        if diff > cupy.iinfo(cupy.int32).max - cupy.iinfo(cupy.int32).min + 1:
-            raise NotImplementedError(
-                'Sampling from a range whose extent is larger than int32 '
-                'range is currently not supported')
-=======
-        diff = hi - lo - 1
->>>>>>> 23f84498
         x = self._interval(diff, size).astype(dtype, copy=False)
         cupy.add(x, lo, out=x)
         return x
