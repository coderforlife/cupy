--- conflicted
+++ resolved
@@ -460,14 +460,6 @@
         dtype = out.dtype
     dtype = numpy.dtype(dtype)
 
-<<<<<<< HEAD
-    warp_size = 32
-    if dtype.char in 'iIlLqQfd':
-        bsum_kernel = _cupy_bsum_shfl(op, block_size, warp_size)
-    else:
-        bsum_kernel = _cupy_bsum_smem(op, block_size, warp_size)
-    if dtype.char in 'fdFD':
-=======
     block_size = 512
     warp_size = 64 if runtime._is_hip_environment else 32
     if runtime._is_hip_environment:
@@ -485,7 +477,6 @@
         else:
             bsum_kernel = _cupy_bsum_smem(op, block_size, warp_size)
     if out.dtype.char in 'fdFD':
->>>>>>> c6295dca
         scan_kernel = _cupy_scan_btree(op, block_size, warp_size)
     else:
         scan_kernel = _cupy_scan_naive(op, block_size, warp_size)
