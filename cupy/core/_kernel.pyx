from __future__ import division
import string
import threading

import numpy
import six

from cupy.cuda import compiler
from cupy import util

cimport cpython  # NOQA
cimport cython  # NOQA

from libcpp cimport vector

from cupy.cuda cimport device
from cupy.cuda cimport function
from cupy.core cimport _scalar
from cupy.core._dtype cimport get_dtype
from cupy.core._routines_manipulation cimport _broadcast_core
from cupy.core._scalar import get_typename as _get_typename
from cupy.core.core cimport _convert_object_with_cuda_array_interface
from cupy.core.core cimport compile_with_cache
from cupy.core.core cimport Indexer
from cupy.core.core cimport ndarray
from cupy.core cimport internal
from cupy.core._memory_range cimport may_share_bounds


_thread_local = threading.local()


cpdef inline bint _is_fusing() except? -1:
    try:
        return _thread_local.history is not None
    except AttributeError:
        _thread_local.history = None
    return False


cpdef function.Function _get_simple_elementwise_kernel(
        params, operation, name, preamble,
        loop_prep='', after_loop='', options=()):
    module_code = string.Template('''
    ${preamble}
    extern "C" __global__ void ${name}(${params}) {
      ${loop_prep};
      CUPY_FOR(i, _ind.size()) {
        _ind.set(i);
        ${operation};
      }
      ${after_loop};
    }
    ''').substitute(
        params=params,
        operation=operation,
        name=name,
        preamble=preamble,
        loop_prep=loop_prep,
        after_loop=after_loop)
    module = compile_with_cache(module_code, options)
    return module.get_function(name)


cdef inline int get_kind_score(int kind):
    if b'b' == kind:
        return 0
    if b'u' == kind or b'i' == kind:
        return 1
    if b'f' == kind or b'c' == kind:
        return 2
    return -1


cpdef list _preprocess_args(int dev_id, args, bint use_c_scalar):
    """Preprocesses arguments for kernel invocation

    - Checks device compatibility for ndarrays
    - Converts Python scalars into NumPy scalars
    """
    cdef list ret = []

    for arg in args:
        if type(arg) is not ndarray:
            s = _scalar.convert_scalar(arg, use_c_scalar)
            if s is not None:
                ret.append(s)
                continue
            if not hasattr(arg, '__cuda_array_interface__'):
                raise TypeError('Unsupported type %s' % type(arg))
            arg = _convert_object_with_cuda_array_interface(arg)

        arr_dev_id = (<ndarray>arg).data.device_id
        if arr_dev_id != dev_id:
            raise ValueError(
                'Array device must be same as the current '
                'device: array device = %d while current = %d'
                % (arr_dev_id, dev_id))
        ret.append(arg)

    return ret


cpdef tuple _get_args_info(list args):
    ret = []
    for a in args:
        t = type(a)
        if t is Indexer:
            dtype = None
        elif t is _scalar.CScalar:
            dtype = (<_scalar.CScalar>a).get_numpy_type()
        else:
            dtype = a.dtype.type
        ret.append((t, dtype, a.ndim))
    return tuple(ret)


cpdef str _get_kernel_params(tuple params, tuple args_info):
    cdef ParameterInfo p
    ret = []
    for i in range(len(params)):
        p = params[i]
        type, dtype, ndim = <tuple>(args_info[i])
        is_array = type is ndarray
        if type is Indexer:
            t = 'CIndexer<%d>' % ndim
        else:
            t = _get_typename(dtype)
            if is_array:
                t = 'CArray<%s, %d>' % (t, ndim)
        ret.append('{}{} {}{}'.format(
            'const ' if p.is_const else '',
            t,
            '_raw_' if is_array and not p.raw else '',
            p.name))
    return ', '.join(ret)


cpdef tuple _reduce_dims(list args, tuple params, tuple shape):
    """ Remove contiguous stride to optimize CUDA kernel."""
    cdef ndarray arr

    if len(shape) <= 1 or len(args) == 0:
        return shape

    if len(args) == 1:  # fast path for reduction
        a = args[0]
        if (<ParameterInfo>params[0]).raw or not isinstance(a, ndarray):
            return shape
        arr = a
        arr = arr.reduced_view()
        if arr is a:
            return shape
        else:
            args[0] = arr
            return arr.shape
    return _reduced_view_core(args, params, shape)


cdef tuple _reduced_view_core(list args, tuple params, tuple shape):
    cdef int i, ax, last_ax, ndim
    cdef Py_ssize_t x, total_size
    cdef vector.vector[Py_ssize_t] vecshape, newshape, newstrides
    cdef vector.vector[int] array_indexes, axes
    cdef vector.vector[int] strides_indexes
    cdef ParameterInfo p
    cdef ndarray arr

    ndim = len(shape)
    array_indexes.reserve(len(args))
    strides_indexes.reserve(len(args))
    for i in range(len(args)):
        p = params[i]
        if not p.raw and isinstance(args[i], ndarray):
            array_indexes.push_back(i)
            arr = args[i]
            if not arr._c_contiguous:
                strides_indexes.push_back(i)

    if array_indexes.size() == 0:
        return shape

    if strides_indexes.size() == 0:
        # The input arrays are all c_contiguous
        i = array_indexes[0]
        arr = args[i]
        total_size = arr.size
        newshape.assign(<Py_ssize_t>1, total_size)
        newstrides.resize(1)
        for i in array_indexes:
            arr = args[i]
            newstrides[0] = arr.dtype.itemsize
            # TODO(niboshi): Confirm update_x_contiguity flags
            args[i] = arr._view(newshape, newstrides, False, True)
        return total_size,

    axes.reserve(ndim)
    vecshape.reserve(ndim)
    for x in shape:
        vecshape.push_back(x)
    last_ax = -1
    for ax in range(ndim):
        if vecshape[ax] == 1:
            continue
        if last_ax < 0:
            last_ax = ax
            continue
        for i in strides_indexes:
            arr = args[i]
            if arr._strides[ax] * vecshape[ax] != arr._strides[last_ax]:
                axes.push_back(last_ax)
                break
        else:
            vecshape[ax] *= vecshape[last_ax]
        last_ax = ax
    if last_ax >= 0:
        axes.push_back(last_ax)
    if <int>axes.size() == ndim:
        return shape

    newshape.reserve(axes.size())
    newstrides.reserve(axes.size())
    for ax in axes:
        newshape.push_back(vecshape[ax])
    for i in array_indexes:
        arr = args[i]
        newstrides.clear()
        for ax in axes:
            newstrides.push_back(arr._strides[ax])
        # TODO(niboshi): Confirm update_x_contiguity flags
        args[i] = arr._view(newshape, newstrides, False, True)
    return tuple(newshape)


cdef class ParameterInfo:
    cdef:
        readonly str name
        readonly object dtype
        readonly str ctype
        readonly bint raw
        readonly bint is_const

    def __init__(self, str param, bint is_const):
        self.name = None
        self.dtype = None
        self.ctype = None
        self.raw = False
        self.is_const = is_const
        s = tuple([i for i in param.split() if len(i) != 0])
        if len(s) < 2:
            raise Exception('Syntax error: %s' % param)

        t, self.name = s[-2:]
        if t == 'CIndexer':
            pass
        elif len(t) == 1:
            self.ctype = t
        else:
            dtype = get_dtype(t)
            self.dtype = dtype.type
            if dtype.name != t:
                raise ValueError('Wrong type %s' % t)
            self.ctype = _get_typename(self.dtype)

        for i in s[:-2]:
            if i == 'raw':
                self.raw = True
            elif i == '_non_const':
                self.is_const = False
            else:
                raise Exception('Unknown keyword "%s"' % i)


@util.memoize()
def _get_param_info(s, is_const):
    if len(s) == 0:
        return ()
    return tuple([ParameterInfo(i, is_const) for i in s.strip().split(',')])


@util.memoize()
def _decide_params_type(in_params, out_params, in_args_dtype, out_args_dtype):
    return _decide_params_type_core(in_params, out_params, in_args_dtype,
                                    out_args_dtype)


cdef tuple _decide_params_type_core(
        tuple in_params, tuple out_params, tuple in_args_dtype,
        tuple out_args_dtype):
    type_dict = {}
    if out_args_dtype:
        assert len(out_params) == len(out_args_dtype)
        for p, a in zip(out_params, out_args_dtype):
            if a is None:
                raise TypeError('Output arguments must be cupy.ndarray')
            if p.dtype is not None:
                if get_dtype(a) != get_dtype(p.dtype):
                    raise TypeError(
                        'Type is mismatched. %s %s %s' % (p.name, a, p.dtype))
            elif p.ctype in type_dict:
                t = type_dict[p.ctype]
                if get_dtype(t) != get_dtype(a):
                    raise TypeError(
                        'Type is mismatched. %s %s %s %s' % (
                            p.name, a, t, p.ctype))
            else:
                type_dict[p.ctype] = a

    assert len(in_params) == len(in_args_dtype)
    unknown_ctype = []
    for p, a in zip(in_params, in_args_dtype):
        if a is None:
            if p.dtype is None:
                unknown_ctype.append(p.ctype)
        else:
            if p.dtype is not None:
                if numpy.dtype(a) != numpy.dtype(p.dtype):
                    raise TypeError(
                        'Type is mismatched. %s %s %s' % (p.name, a, p.dtype))
            elif p.ctype in type_dict:
                t = type_dict[p.ctype]
                if numpy.dtype(t) != numpy.dtype(a):
                    raise TypeError(
                        'Type is mismatched. %s %s %s %s' % (
                            p.name, a, t, p.ctype))
            else:
                type_dict[p.ctype] = a

    in_types = tuple([type_dict[p.ctype] if p.dtype is None else p.dtype
                      for p in in_params])
    out_types = tuple([type_dict[p.ctype] if p.dtype is None else p.dtype
                       for p in out_params])
    return in_types, out_types, tuple(type_dict.items())


cdef tuple _broadcast(list args, tuple params, bint use_size):
    cpdef Py_ssize_t i
    cpdef ParameterInfo p
    cpdef bint is_none, is_not_none
    cdef vector.vector[Py_ssize_t] shape
    value = []
    is_none = False
    is_not_none = False
    for i in range(len(args)):
        p = params[i]
        a = args[i]
        if not p.raw and isinstance(a, ndarray):
            is_not_none = True
            value.append(a)
        else:
            is_none = True
            value.append(None)

    if use_size:
        if not is_none:
            raise ValueError('Specified \'size\' can be used only '
                             'if all of the ndarray are \'raw\'.')
    else:
        if not is_not_none:
            raise ValueError('Loop size is Undecided')
    _broadcast_core(value, shape)
    for i, a in enumerate(value):
        if a is None:
            value[i] = args[i]
    return value, tuple(shape)


cdef list _get_out_args(list out_args, tuple out_types, tuple out_shape,
                        casting):
    if not out_args:
        return [ndarray(out_shape, t) for t in out_types]

    for i, a in enumerate(out_args):
        if not isinstance(a, ndarray):
            raise TypeError(
                'Output arguments type must be cupy.ndarray')
        if a.shape != out_shape:
            raise ValueError('Out shape is mismatched')
        out_type = out_types[i]
        if not numpy.can_cast(out_type, a.dtype, casting=casting):
            msg = 'output (typecode \'{}\') could not be coerced to ' \
                  'provided output parameter (typecode \'{}\') according to ' \
                  'the casting rule "{}"'.format(
                      get_dtype(out_type).char,
                      a.dtype.char,
                      casting)
            raise TypeError(msg)
    return out_args


cdef _copy_in_args_if_needed(list in_args, list out_args):
    # This function updates `in_args`
    cdef ndarray inp, out
    for i in range(len(in_args)):
        a = in_args[i]
        if isinstance(a, ndarray):
            inp = a
            for out in out_args:
                if inp is not out and may_share_bounds(inp, out):
                    in_args[i] = inp.copy()
                    break


cdef list _get_out_args_with_params(
        list out_args, tuple out_types, tuple out_shape, tuple out_params,
        bint is_size_specified):
    cdef ParameterInfo p
    cdef ndarray arr
    cdef vector.vector[Py_ssize_t] shape
    cdef Py_ssize_t x
    if not out_args:
        for p in out_params:
            if p.raw and not is_size_specified:
                raise ValueError('Output array size is Undecided')
        return [ndarray(out_shape, t) for t in out_types]

    shape.reserve(len(out_shape))
    for x in out_shape:
        shape.push_back(x)
    for i, p in enumerate(out_params):
        a = out_args[i]
        if not isinstance(a, ndarray):
            raise TypeError(
                'Output arguments type must be cupy.ndarray')
        arr = a
        if not p.raw and not internal.vector_equal(arr._shape, shape):
            raise ValueError('Out shape is mismatched')
    return out_args


cdef function.Function _get_elementwise_kernel(
        tuple args_info, tuple types, tuple params, operation, name,
        preamble, dict kwargs):
    kernel_params = _get_kernel_params(params, args_info)
    types_preamble = '\n'.join(
        'typedef %s %s;' % (_get_typename(v), k) for k, v in types)
    preamble = types_preamble + '\n' + preamble

    op = []
    for p, a in zip(params, args_info):
        if not p.raw and a[0] == ndarray:
            if p.is_const:
                fmt = 'const {t} &{n} = _raw_{n}[_ind.get()];'
            else:
                fmt = '{t} &{n} = _raw_{n}[_ind.get()];'
            op.append(fmt.format(t=p.ctype, n=p.name))
    op.append(operation)
    operation = '\n'.join(op)
    return _get_simple_elementwise_kernel(
        kernel_params, operation, name,
        preamble, **kwargs)


cdef dict _elementwise_kernel_memo = {}


cdef class ElementwiseKernel:

    """User-defined elementwise kernel.

    This class can be used to define an elementwise kernel with or without
    broadcasting.

    The kernel is compiled at an invocation of the
    :meth:`~ElementwiseKernel.__call__` method,
    which is cached for each device.
    The compiled binary is also cached into a file under the
    ``$HOME/.cupy/kernel_cache/`` directory with a hashed file name. The cached
    binary is reused by other processes.

    Args:
        in_params (str): Input argument list.
        out_params (str): Output argument list.
        operation (str): The body in the loop written in CUDA-C/C++.
        name (str): Name of the kernel function. It should be set for
            readability of the performance profiling.
        reduce_dims (bool): If ``False``, the shapes of array arguments are
            kept within the kernel invocation. The shapes are reduced
            (i.e., the arrays are reshaped without copy to the minimum
            dimension) by default. It may make the kernel fast by reducing the
            index calculations.
        options (tuple): Compile options passed to NVRTC. For details, see
            https://docs.nvidia.com/cuda/nvrtc/index.html#group__options.
        preamble (str): Fragment of the CUDA-C/C++ code that is inserted at the
            top of the cu file.
        no_return (bool): If ``True``, __call__ returns ``None``.
        return_tuple (bool): If ``True``, __call__ always returns tuple of
            array even if single value is returned.
        loop_prep (str): Fragment of the CUDA-C/C++ code that is inserted at
            the top of the kernel function definition and above the ``for``
            loop.
        after_loop (str): Fragment of the CUDA-C/C++ code that is inserted at
            the bottom of the kernel function definition.

    """

    cdef:
        readonly tuple in_params
        readonly tuple out_params
        readonly Py_ssize_t nin
        readonly Py_ssize_t nout
        readonly Py_ssize_t nargs
        readonly tuple params
        readonly object operation
        readonly object name
        readonly bint reduce_dims
        readonly object preamble
        readonly bint no_return
        readonly bint return_tuple
        readonly dict kwargs
        readonly dict _params_type_memo

    def __init__(self, in_params, out_params, operation,
                 name='kernel', reduce_dims=True, preamble='',
                 no_return=False, return_tuple=False, **kwargs):
        if not compiler.is_valid_kernel_name(name):
            raise ValueError(
                'Invalid kernel name: "%s"' % name)

        self.in_params = _get_param_info(in_params, True)
        self.out_params = _get_param_info(out_params, False)
        self.nin = len(self.in_params)
        self.nout = len(self.out_params)
        self.nargs = self.nin + self.nout
        param_rest = _get_param_info('CIndexer _ind', False)
        self.params = self.in_params + self.out_params + param_rest
        self.operation = operation
        self.name = name
        self.reduce_dims = reduce_dims
        self.preamble = preamble
        self.no_return = no_return
        self.return_tuple = return_tuple
        self.kwargs = kwargs
        self._params_type_memo = {}
        names = [p.name for p in self.in_params + self.out_params]
        if 'i' in names:
            raise ValueError('Can not use \'i\' as a parameter name')

    def __call__(self, *args, **kwargs):
        """Compiles and invokes the elementwise kernel.

        The compilation runs only if the kernel is not cached. Note that the
        kernels with different argument dtypes or dimensions are not
        compatible. It means that single ElementwiseKernel object may be
        compiled into multiple kernel binaries.

        Args:
            args: Arguments of the kernel.
            size (int): Range size of the indices.  By default, the range size
                is automatically determined from the result of broadcasting.
                This parameter must be specified if and only if all ndarrays
                are `raw` and the range size cannot be determined
                automatically.

        Returns:
            If ``no_return`` has not set, arrays are returned according to the
            ``out_params`` argument of the ``__init__`` method.
            If ``no_return`` has set, ``None`` is returned.

        """
        cdef function.Function kern
        cdef Py_ssize_t size, i
        cdef list values, in_args, out_args
        cdef tuple in_types, out_types, types, shape

        size = -1
        size = kwargs.pop('size', -1)
        stream = kwargs.pop('stream', None)
        if len(kwargs):
            raise TypeError('Wrong arguments %s' % kwargs)

        n_args = len(args)
        if n_args != self.nin and n_args != self.nargs:
            raise TypeError('Wrong number of arguments for %s' % self.name)
        dev_id = device.get_device_id()
        args = _preprocess_args(dev_id, args, True)

        values, shape = _broadcast(args, self.params, size != -1)
        in_args = values[:self.nin]
        out_args = args[self.nin:]

        in_ndarray_types = tuple(
            [a.dtype.type if isinstance(a, ndarray) else None
             for a in in_args])
        out_ndarray_types = tuple([a.dtype.type for a in out_args])

        in_types, out_types, types = self._decide_params_type(
            in_ndarray_types, out_ndarray_types)

        is_size_specified = False
        if size != -1:
            shape = size,
            is_size_specified = True

        out_args = _get_out_args_with_params(
            out_args, out_types, shape, self.out_params, is_size_specified)
        if self.no_return:
            ret = None
        elif not self.return_tuple and self.nout == 1:
            ret = out_args[0]
        else:
            ret = tuple(out_args)

        if 0 in shape:
            return ret

        for i, x in enumerate(in_args):
            if type(x) is _scalar.CScalar:
                (<_scalar.CScalar>x).apply_dtype(in_types[i])

        inout_args = in_args + out_args

        if self.reduce_dims:
            shape = _reduce_dims(inout_args, self.params, shape)
        indexer = Indexer(shape)
        inout_args.append(indexer)

        args_info = _get_args_info(inout_args)
        kern = self._get_elementwise_kernel(dev_id, args_info, types)
        kern.linear_launch(indexer.size, inout_args, shared_mem=0,
                           block_max_size=128, stream=stream)
        return ret

    cpdef tuple _decide_params_type(
            self, tuple in_args_dtype, tuple out_args_dtype):
        key = (in_args_dtype, out_args_dtype)
        ret = self._params_type_memo.get(key, None)
        if ret is not None:
            return ret
        ret = _decide_params_type_core(
            self.in_params, self.out_params, in_args_dtype, out_args_dtype)
        self._params_type_memo[key] = ret
        return ret

    cpdef function.Function _get_elementwise_kernel(
            self, int dev_id, tuple args_info, tuple types):
        key = (
            self.params,
            self.operation,
            self.name,
            self.preamble,
            tuple(sorted(self.kwargs.items())),
            dev_id,
            args_info,
            types)
        kern = _elementwise_kernel_memo.get(key, None)
        if kern is not None:
            return kern
        kern = _get_elementwise_kernel(
            args_info, types, self.params, self.operation,
            self.name, self.preamble, self.kwargs)

        # Store the compiled kernel in the cache.
        # Potentially overwrite a duplicate cache entry because
        # _get_elementwise_kernel() may include IO wait.
        _elementwise_kernel_memo[key] = kern
        return kern


cdef function.Function _get_ufunc_kernel(
        tuple in_types, tuple out_types, routine, tuple args_info, params,
        name, preamble, loop_prep):
    kernel_params = _get_kernel_params(params, args_info)

    types = []
    op = []
    for i, x in enumerate(in_types):
        types.append('typedef %s in%d_type;' % (_get_typename(x), i))
        if args_info[i][0] is ndarray:
            op.append(
                'const in{0}_type in{0}(_raw_in{0}[_ind.get()]);'
                .format(i))

    for i, x in enumerate(out_types):
        types.append('typedef %s out%d_type;' % (
            _get_typename(args_info[i + len(in_types)][1]), i))
        op.append('out{0}_type &out{0} = _raw_out{0}[_ind.get()];'.format(i))

    op.append(routine)
    operation = '\n'.join(op)

    types.append(preamble)
    preamble = '\n'.join(types)

    return _get_simple_elementwise_kernel(
        kernel_params, operation, name, preamble, loop_prep=loop_prep)


cdef tuple _guess_routine_from_in_types(list ops, tuple in_types):
    cdef Py_ssize_t i, n
    cdef tuple op, op_types
    n = len(in_types)
    can_cast = numpy.can_cast
    for op in ops:
        op_types = op[0]
        for i in range(n):
            if not can_cast(in_types[i], op_types[i]):
                break
        else:
            return op
    return None


cdef tuple _guess_routine_from_dtype(list ops, object dtype):
    cdef tuple op, op_types
    for op in ops:
        op_types = op[1]
        for t in op_types:
            if t != dtype:
                break
        else:
            return op
    return None


cdef inline bint _check_should_use_min_scalar(list in_args) except? -1:
    cdef int kind, max_array_kind, max_scalar_kind
    cdef bint all_scalars
    all_scalars = True
    max_array_kind = -1
    max_scalar_kind = -1
    for i in in_args:
        kind = get_kind_score(ord(i.dtype.kind))
        if isinstance(i, ndarray):
            all_scalars = False
            max_array_kind = max(max_array_kind, kind)
        else:
            max_scalar_kind = max(max_scalar_kind, kind)
    return (max_scalar_kind != -1 and
            not all_scalars and
            max_array_kind >= max_scalar_kind)


cdef tuple _guess_routine(name, dict cache, list ops, list in_args, dtype):
    if dtype is None:
        use_raw_value = _check_should_use_min_scalar(in_args)
        if use_raw_value:
            in_types = tuple([i.dtype if isinstance(i, ndarray) else i
                              for i in in_args])
            op = ()
        else:
            in_types = tuple([i.dtype.type for i in in_args])
            op = cache.get(in_types, ())

        if op is ():
            op = _guess_routine_from_in_types(ops, in_types)
            if not use_raw_value:
                cache[in_types] = op
    else:
        op = cache.get(dtype, ())
        if op is ():
            op = _guess_routine_from_dtype(ops, dtype)
            cache[dtype] = op

    if op:
        return op
    if dtype is None:
        dtype = tuple([i.dtype.type for i in in_args])
    raise TypeError('Wrong type (%s) of arguments for %s' %
                    (dtype, name))


cdef class ufunc:

    """Universal function.

    Attributes:
        ~ufunc.name (str): The name of the universal function.
        ~ufunc.nin (int): Number of input arguments.
        ~ufunc.nout (int): Number of output arguments.
        ~ufunc.nargs (int): Number of all arguments.

    """

    cdef:
        readonly Py_ssize_t nin
        readonly Py_ssize_t nout
        readonly Py_ssize_t nargs
        readonly object name
        readonly list _ops
        readonly object _preamble
        readonly object _loop_prep
        readonly object _default_casting
        readonly tuple _params
        readonly dict _routine_cache
        readonly dict _kernel_memo
        readonly object __doc__
        readonly object __name__
        readonly object __module__

    def __init__(self, name, nin, nout, ops, preamble='', loop_prep='', doc='',
                 default_casting=None):
        self.name = name
        self.__name__ = name
        self.nin = nin
        self.nout = nout
        self.nargs = nin + nout
        self._ops = ops
        self._preamble = preamble
        self._loop_prep = loop_prep
        self.__doc__ = doc
        if default_casting is None:
            self._default_casting = 'same_kind'
        else:
            self._default_casting = default_casting
        _in_params = tuple(
            ParameterInfo('T in%d' % i, True)
            for i in range(nin))
        _out_params = tuple(
            ParameterInfo('T out%d' % i, False)
            for i in range(nout))
        self._params = _in_params + _out_params + (
            ParameterInfo('CIndexer _ind', False),)
        self._routine_cache = {}
        self._kernel_memo = {}

    def __repr__(self):
        return '<ufunc \'%s\'>' % self.name

    @property
    def types(self):
        """A list of type signatures.

        Each type signature is represented by type character codes of inputs
        and outputs separated by '->'.

        """
        types = []
        for in_types, out_types, _ in self._ops:
            in_str = ''.join([<str>get_dtype(t).char for t in in_types])
            out_str = ''.join([<str>get_dtype(t).char for t in out_types])
            types.append('%s->%s' % (in_str, out_str))
        return types

    def __call__(self, *args, **kwargs):
        """Applies the universal function to arguments elementwise.

        Args:
            args: Input arguments. Each of them can be a :class:`cupy.ndarray`
                object or a scalar. The output arguments can be omitted or be
                specified by the ``out`` argument.
            out (cupy.ndarray): Output array. It outputs to new arrays
                default.
            dtype: Data type specifier.

        Returns:
            Output array or a tuple of output arrays.

        """
        if _is_fusing():
            return _thread_local.history.call_ufunc(self, args, kwargs)

        cdef function.Function kern
        cdef list broad_values
        cdef vector.vector[Py_ssize_t] vec_shape
        cdef tuple shape
        cdef Py_ssize_t s

        out = kwargs.pop('out', None)
        dtype = kwargs.pop('dtype', None)
        # Note default behavior of casting is 'same_kind' on numpy>=1.10
        casting = kwargs.pop('casting', self._default_casting)
        if dtype is not None:
            dtype = get_dtype(dtype).type
        if kwargs:
            raise TypeError('Wrong arguments %s' % kwargs)

        n_args = len(args)
        if n_args != self.nin and n_args != self.nargs:
            raise TypeError('Wrong number of arguments for %s' % self.name)

        dev_id = device.get_device_id()
        args = _preprocess_args(dev_id, args, False)
        if out is None:
            in_args = args[:self.nin]
            out_args = args[self.nin:]
        else:
            if self.nout != 1:
                raise ValueError('Cannot use \'out\' in %s' % self.name)
            if n_args != self.nin:
                raise ValueError('Cannot specify \'out\' as both '
                                 'a positional and keyword argument')

            in_args = list(args)
            out_args = _preprocess_args(dev_id, (out,), False)
            args += out_args

<<<<<<< HEAD
        _copy_in_args_if_needed(in_args, out_args)
        broad_values, shape = _broadcast_core(in_args + out_args)
=======
        in_args = _copy_in_args_if_needed(in_args, out_args)
        broad_values = in_args + out_args
        _broadcast_core(broad_values, vec_shape)
        shape = tuple(vec_shape)
>>>>>>> 5ce74727

        op = _guess_routine(
            self.name, self._routine_cache, self._ops, in_args, dtype)
        in_types, out_types, routine = op
        out_args = _get_out_args(out_args, out_types, shape, casting)
        if self.nout == 1:
            ret = out_args[0]
        else:
            ret = tuple(out_args)

        for s in vec_shape:
            if s == 0:
                return ret

        inout_args = []
        for i, t in enumerate(in_types):
            x = broad_values[i]
            inout_args.append(x if isinstance(x, ndarray) else
                              _scalar.get_scalar_from_numpy(x, t))
        inout_args.extend(out_args)
        shape = _reduce_dims(inout_args, self._params, shape)
        indexer = Indexer(shape)
        inout_args.append(indexer)
        args_info = _get_args_info(inout_args)

        kern = self._get_ufunc_kernel(dev_id, op, args_info)

        kern.linear_launch(indexer.size, inout_args)
        return ret

    cdef str _get_name_with_type(self, tuple args_info):
        inout_type_words = []
        for t, dtype, ndim in args_info:
            dtype = str(numpy.dtype(dtype))
            if t is _scalar.CScalar:
                inout_type_words.append(dtype.rstrip('0123456789'))
            elif t is not Indexer:
                inout_type_words.append(dtype)
        return '{}__{}'.format(self.name, '_'.join(inout_type_words))

    cdef function.Function _get_ufunc_kernel(
            self, int dev_id, tuple op, tuple args_info):
        cdef function.Function kern
        key = (dev_id, op, args_info)
        kern = self._kernel_memo.get(key, None)
        if kern is None:
            in_types, out_types, routine = op
            name = self._get_name_with_type(args_info)
            kern = _get_ufunc_kernel(
                in_types, out_types, routine, args_info,
                self._params, name, self._preamble, self._loop_prep)
            self._kernel_memo[key] = kern
        return kern


cpdef create_ufunc(name, ops, routine=None, preamble='', doc='',
                   default_casting=None, loop_prep=''):
    _ops = []
    for t in ops:
        if not isinstance(t, tuple):
            typ = t
            rt = routine
        else:
            typ, rt = t

        types = typ.split('->')
        if len(types) == 1:
            in_types = out_types = tuple(types)
        else:
            in_types, out_types = map(tuple, types)
        in_types = tuple([get_dtype(t).type for t in in_types])
        out_types = tuple([get_dtype(t).type for t in out_types])
        _ops.append((in_types, out_types, rt))

    ret = ufunc(name, len(_ops[0][0]), len(_ops[0][1]), _ops, preamble,
                loop_prep, doc, default_casting=default_casting)
    return ret

include 'reduction.pxi'<|MERGE_RESOLUTION|>--- conflicted
+++ resolved
@@ -885,15 +885,10 @@
             out_args = _preprocess_args(dev_id, (out,), False)
             args += out_args
 
-<<<<<<< HEAD
         _copy_in_args_if_needed(in_args, out_args)
-        broad_values, shape = _broadcast_core(in_args + out_args)
-=======
-        in_args = _copy_in_args_if_needed(in_args, out_args)
         broad_values = in_args + out_args
         _broadcast_core(broad_values, vec_shape)
         shape = tuple(vec_shape)
->>>>>>> 5ce74727
 
         op = _guess_routine(
             self.name, self._routine_cache, self._ops, in_args, dtype)
