--- conflicted
+++ resolved
@@ -1015,12 +1015,5 @@
     _ops = _get_ops(ops, routine)
     _out_ops = None if out_ops is None else _get_ops(out_ops, routine)
     ret = ufunc(name, len(_ops[0][0]), len(_ops[0][1]), _ops, preamble,
-<<<<<<< HEAD
                 loop_prep, doc, default_casting, out_ops=_out_ops)
-    return ret
-
-include 'reduction.pxi'
-=======
-                loop_prep, doc, default_casting=default_casting)
-    return ret
->>>>>>> baeb6331
+    return ret