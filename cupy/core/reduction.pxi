--- conflicted
+++ resolved
@@ -376,22 +376,17 @@
             _check_array_device_id(out, dev_id)
             out_args = [out]
 
-<<<<<<< HEAD
-        _, out_types, routine = _guess_routine(
-            self.name, self._routine_cache, self._ops, in_args, dtype,
-            self._ops)
-=======
         reduce_dims = True
         return self._call(
             in_args, out_args,
             arr.shape, axis, dtype, keepdims, reduce_dims, None)
->>>>>>> 1928c3b2
 
     cdef tuple _get_expressions_and_types(
             self, list in_args, list out_args, dtype):
 
         in_types, out_types, routine = _guess_routine(
-            self.name, self._routine_cache, self._ops, in_args, dtype)
+            self.name, self._routine_cache, self._ops, in_args, dtype,
+            self._ops)
         map_expr, reduce_expr, post_map_expr, reduce_type = routine
 
         if reduce_type is None:
