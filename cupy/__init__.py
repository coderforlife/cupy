import sys

import numpy
import six

try:
    from cupy import core  # NOQA
except ImportError:
    # core is a c-extension module.
    # When a user cannot import core, it represents that CuPy is not correctly
    # built.
    msg = ('CuPy is not correctly installed. Please check your environment, '
           'uninstall Chainer and reinstall it with `pip install chainer '
           '--no-cache-dir -vvvv`.')
    raise six.reraise(RuntimeError, RuntimeError(msg), sys.exc_info()[2])


from cupy import binary  # NOQA
from cupy import creation  # NOQA
from cupy import indexing  # NOQA
from cupy import io  # NOQA
from cupy import linalg  # NOQA
from cupy import logic  # NOQA
from cupy import manipulation  # NOQA
from cupy import math  # NOQA
from cupy import random  # NOQA
from cupy import sorting  # NOQA
from cupy import statistics  # NOQA
from cupy import testing  # NOQA  # NOQA
from cupy import util  # NOQA


# import class and function
from cupy.core import ndarray  # NOQA

# dtype short cuts
from numpy import floating  # NOQA
from numpy import inexact  # NOQA
from numpy import integer  # NOQA
from numpy import number  # NOQA
from numpy import signedinteger  # NOQA
from numpy import unsignedinteger  # NOQA


from numpy import bool_  # NOQA

from numpy import byte  # NOQA

from numpy import short  # NOQA

from numpy import intc  # NOQA

from numpy import int_  # NOQA

from numpy import longlong  # NOQA

from numpy import ubyte  # NOQA

from numpy import ushort  # NOQA

from numpy import uintc  # NOQA

from numpy import uint  # NOQA

from numpy import ulonglong  # NOQA


from numpy import half  # NOQA

from numpy import single  # NOQA

from numpy import float_  # NOQA

from numpy import longfloat  # NOQA


from numpy import int8  # NOQA

from numpy import int16  # NOQA

from numpy import int32  # NOQA

from numpy import int64  # NOQA

from numpy import uint8  # NOQA

from numpy import uint16  # NOQA

from numpy import uint32  # NOQA

from numpy import uint64  # NOQA


from numpy import float16  # NOQA

from numpy import float32  # NOQA

from numpy import float64  # NOQA


from cupy.core import ufunc  # NOQA

from numpy import newaxis  # == None  # NOQA

# =============================================================================
# Routines
#
# The order of these declarations are borrowed from the NumPy document:
# http://docs.scipy.org/doc/numpy/reference/routines.html
# =============================================================================

# -----------------------------------------------------------------------------
# Array creation routines
# -----------------------------------------------------------------------------
from cupy.creation.basic import empty  # NOQA
from cupy.creation.basic import empty_like  # NOQA
from cupy.creation.basic import eye  # NOQA
from cupy.creation.basic import full  # NOQA
from cupy.creation.basic import full_like  # NOQA
from cupy.creation.basic import identity  # NOQA
from cupy.creation.basic import ones  # NOQA
from cupy.creation.basic import ones_like  # NOQA
from cupy.creation.basic import zeros  # NOQA
from cupy.creation.basic import zeros_like  # NOQA

from cupy.creation.from_data import array  # NOQA
from cupy.creation.from_data import asanyarray  # NOQA
from cupy.creation.from_data import asarray  # NOQA
from cupy.creation.from_data import ascontiguousarray  # NOQA
from cupy.creation.from_data import copy  # NOQA

from cupy.creation.ranges import arange  # NOQA
from cupy.creation.ranges import linspace  # NOQA

from cupy.creation.matrix import diag  # NOQA
from cupy.creation.matrix import diagflat  # NOQA

# -----------------------------------------------------------------------------
# Array manipulation routines
# -----------------------------------------------------------------------------
from cupy.manipulation.basic import copyto  # NOQA

from cupy.manipulation.shape import ravel  # NOQA
from cupy.manipulation.shape import reshape  # NOQA

from cupy.manipulation.transpose import rollaxis  # NOQA
from cupy.manipulation.transpose import swapaxes  # NOQA
from cupy.manipulation.transpose import transpose  # NOQA

from cupy.manipulation.dims import atleast_1d  # NOQA
from cupy.manipulation.dims import atleast_2d  # NOQA
from cupy.manipulation.dims import atleast_3d  # NOQA
from cupy.manipulation.dims import broadcast  # NOQA
from cupy.manipulation.dims import broadcast_arrays  # NOQA
from cupy.manipulation.dims import broadcast_to  # NOQA
from cupy.manipulation.dims import expand_dims  # NOQA
from cupy.manipulation.dims import squeeze  # NOQA

from cupy.manipulation.join import column_stack  # NOQA
from cupy.manipulation.join import concatenate  # NOQA
from cupy.manipulation.join import dstack  # NOQA
from cupy.manipulation.join import hstack  # NOQA
from cupy.manipulation.join import stack  # NOQA
from cupy.manipulation.join import vstack  # NOQA

from cupy.manipulation.kind import asfortranarray  # NOQA

from cupy.manipulation.split import array_split  # NOQA
from cupy.manipulation.split import dsplit  # NOQA
from cupy.manipulation.split import hsplit  # NOQA
from cupy.manipulation.split import split  # NOQA
from cupy.manipulation.split import vsplit  # NOQA

from cupy.manipulation.tiling import repeat  # NOQA
from cupy.manipulation.tiling import tile  # NOQA

from cupy.manipulation.rearrange import roll  # NOQA

# -----------------------------------------------------------------------------
# Binary operations
# -----------------------------------------------------------------------------
from cupy.binary.elementwise import bitwise_and  # NOQA
from cupy.binary.elementwise import bitwise_or  # NOQA
from cupy.binary.elementwise import bitwise_xor  # NOQA
from cupy.binary.elementwise import invert  # NOQA
from cupy.binary.elementwise import left_shift  # NOQA
from cupy.binary.elementwise import right_shift  # NOQA

from cupy.binary.packing import packbits  # NOQA
from cupy.binary.packing import unpackbits  # NOQA

from numpy import binary_repr  # NOQA

# -----------------------------------------------------------------------------
# Data type routines (borrowed from NumPy)
# -----------------------------------------------------------------------------
from numpy import can_cast  # NOQA
from numpy import common_type  # NOQA
from numpy import min_scalar_type  # NOQA
from numpy import obj2sctype  # NOQA
from numpy import promote_types  # NOQA
from numpy import result_type  # NOQA

from numpy import dtype  # NOQA
from numpy import format_parser  # NOQA

from numpy import finfo  # NOQA
from numpy import iinfo  # NOQA
from numpy import MachAr  # NOQA

from numpy import find_common_type  # NOQA
from numpy import issctype  # NOQA
from numpy import issubclass_  # NOQA
from numpy import issubdtype  # NOQA
from numpy import issubsctype  # NOQA

from numpy import mintypecode  # NOQA
from numpy import sctype2char  # NOQA
from numpy import typename  # NOQA

# -----------------------------------------------------------------------------
# Optionally Scipy-accelerated routines
# -----------------------------------------------------------------------------
# TODO(beam2d): Implement it

# -----------------------------------------------------------------------------
# Discrete Fourier Transform
# -----------------------------------------------------------------------------
# TODO(beam2d): Implement it

# -----------------------------------------------------------------------------
# Indexing routines
# -----------------------------------------------------------------------------
<<<<<<< HEAD
take = indexing.indexing.take
diagonal = indexing.indexing.diagonal

r_ = indexing.generate.r_
c_ = indexing.generate.c_
ix_ = indexing.generate.ix_
=======
from cupy.indexing.generate import ix_  # NOQA
>>>>>>> b543b8ed

from cupy.indexing.indexing import diagonal  # NOQA
from cupy.indexing.indexing import take  # NOQA

from cupy.indexing.insert import fill_diagonal  # NOQA
# -----------------------------------------------------------------------------
# Input and output
# -----------------------------------------------------------------------------
from cupy.io.npz import load  # NOQA
from cupy.io.npz import save  # NOQA
from cupy.io.npz import savez  # NOQA
from cupy.io.npz import savez_compressed  # NOQA

from cupy.io.formatting import array_repr  # NOQA
from cupy.io.formatting import array_str  # NOQA

from numpy import base_repr  # NOQA

# -----------------------------------------------------------------------------
# Linear algebra
# -----------------------------------------------------------------------------
from cupy.linalg.product import dot  # NOQA
from cupy.linalg.product import inner  # NOQA
from cupy.linalg.product import matmul  # NOQA
from cupy.linalg.product import outer  # NOQA
from cupy.linalg.product import tensordot  # NOQA
from cupy.linalg.product import vdot  # NOQA

from cupy.linalg.norms import trace  # NOQA

# -----------------------------------------------------------------------------
# Logic functions
# -----------------------------------------------------------------------------
from cupy.logic.content import isfinite  # NOQA
from cupy.logic.content import isinf  # NOQA
from cupy.logic.content import isnan  # NOQA

from numpy import isscalar  # NOQA

from cupy.logic.ops import logical_and  # NOQA
from cupy.logic.ops import logical_not  # NOQA
from cupy.logic.ops import logical_or  # NOQA
from cupy.logic.ops import logical_xor  # NOQA

from cupy.logic.comparison import equal  # NOQA
from cupy.logic.comparison import greater  # NOQA
from cupy.logic.comparison import greater_equal  # NOQA
from cupy.logic.comparison import less  # NOQA
from cupy.logic.comparison import less_equal  # NOQA
from cupy.logic.comparison import not_equal  # NOQA

from cupy.logic.truth import all  # NOQA
from cupy.logic.truth import any  # NOQA

# -----------------------------------------------------------------------------
# Mathematical functions
# -----------------------------------------------------------------------------
from cupy.math.trigonometric import arccos  # NOQA
from cupy.math.trigonometric import arcsin  # NOQA
from cupy.math.trigonometric import arctan  # NOQA
from cupy.math.trigonometric import arctan2  # NOQA
from cupy.math.trigonometric import cos  # NOQA
from cupy.math.trigonometric import deg2rad  # NOQA
from cupy.math.trigonometric import degrees  # NOQA
from cupy.math.trigonometric import hypot  # NOQA
from cupy.math.trigonometric import rad2deg  # NOQA
from cupy.math.trigonometric import radians  # NOQA
from cupy.math.trigonometric import sin  # NOQA
from cupy.math.trigonometric import tan  # NOQA

from cupy.math.hyperbolic import arccosh  # NOQA
from cupy.math.hyperbolic import arcsinh  # NOQA
from cupy.math.hyperbolic import arctanh  # NOQA
from cupy.math.hyperbolic import cosh  # NOQA
from cupy.math.hyperbolic import sinh  # NOQA
from cupy.math.hyperbolic import tanh  # NOQA

from cupy.math.rounding import ceil  # NOQA
from cupy.math.rounding import floor  # NOQA
from cupy.math.rounding import rint  # NOQA
from cupy.math.rounding import trunc  # NOQA

from cupy.math.sumprod import prod  # NOQA
from cupy.math.sumprod import sum  # NOQA

from cupy.math.explog import exp  # NOQA
from cupy.math.explog import exp2  # NOQA
from cupy.math.explog import expm1  # NOQA
from cupy.math.explog import log  # NOQA
from cupy.math.explog import log10  # NOQA
from cupy.math.explog import log1p  # NOQA
from cupy.math.explog import log2  # NOQA
from cupy.math.explog import logaddexp  # NOQA
from cupy.math.explog import logaddexp2  # NOQA

from cupy.math.floating import copysign  # NOQA
from cupy.math.floating import frexp  # NOQA
from cupy.math.floating import ldexp  # NOQA
from cupy.math.floating import nextafter  # NOQA
from cupy.math.floating import signbit  # NOQA

from cupy.math.arithmetic import add  # NOQA
from cupy.math.arithmetic import divide  # NOQA
from cupy.math.arithmetic import floor_divide  # NOQA
from cupy.math.arithmetic import fmod  # NOQA
from cupy.math.arithmetic import modf  # NOQA
from cupy.math.arithmetic import multiply  # NOQA
from cupy.math.arithmetic import negative  # NOQA
from cupy.math.arithmetic import power  # NOQA
from cupy.math.arithmetic import reciprocal  # NOQA
from cupy.math.arithmetic import remainder  # NOQA
from cupy.math.arithmetic import remainder as mod  # NOQA
from cupy.math.arithmetic import subtract  # NOQA
from cupy.math.arithmetic import true_divide  # NOQA

from cupy.math.misc import absolute  # NOQA
from cupy.math.misc import absolute as abs  # NOQA
from cupy.math.misc import clip  # NOQA
from cupy.math.misc import fmax  # NOQA
from cupy.math.misc import fmin  # NOQA
from cupy.math.misc import maximum  # NOQA
from cupy.math.misc import minimum  # NOQA
from cupy.math.misc import sign  # NOQA
from cupy.math.misc import sqrt  # NOQA
from cupy.math.misc import square  # NOQA

# -----------------------------------------------------------------------------
# Sorting, searching, and counting
# -----------------------------------------------------------------------------
from cupy.sorting.count import count_nonzero  # NOQA
from cupy.sorting.search import flatnonzero  # NOQA
from cupy.sorting.search import nonzero  # NOQA

from cupy.sorting.search import argmax  # NOQA
from cupy.sorting.search import argmin  # NOQA
from cupy.sorting.search import where  # NOQA

# -----------------------------------------------------------------------------
# Statistics
# -----------------------------------------------------------------------------
from cupy.statistics.order import amax  # NOQA
from cupy.statistics.order import amax as max  # NOQA
from cupy.statistics.order import amin  # NOQA
from cupy.statistics.order import amin as min  # NOQA
from cupy.statistics.order import nanmax  # NOQA
from cupy.statistics.order import nanmin  # NOQA

from cupy.statistics.meanvar import mean  # NOQA
from cupy.statistics.meanvar import std  # NOQA
from cupy.statistics.meanvar import var  # NOQA

from cupy.statistics.histogram import bincount  # NOQA

# -----------------------------------------------------------------------------
# CuPy specific functions
# -----------------------------------------------------------------------------

from cupy.util import clear_memo  # NOQA
from cupy.util import memoize  # NOQA

from cupy.core import ElementwiseKernel  # NOQA
from cupy.core import ReductionKernel  # NOQA


def asnumpy(a, stream=None):
    """Returns an array on the host memory from an arbitrary source array.

    Args:
        a: Arbitrary object that can be converted to :class:`numpy.ndarray`.
        stream (cupy.cuda.Stream): CUDA stream object. If it is specified, then
            the device-to-host copy runs asynchronously. Otherwise, the copy is
            synchronous. Note that if ``a`` is not a :class:`cupy.ndarray`
            object, then this argument has no effect.

    Returns:
        numpy.ndarray: Converted array on the host memory.

    """
    if isinstance(a, ndarray):
        return a.get(stream=stream)
    else:
        return numpy.asarray(a)


_cupy = sys.modules[__name__]


def get_array_module(*args):
    """Returns the array module for arguments.

    This function is used to implement CPU/GPU generic code. If at least one of
    the arguments is a :class:`cupy.ndarray` object, the :mod:`cupy` module is
    returned.

    Args:
        args: Values to determine whether NumPy or CuPy should be used.

    Returns:
        module: :mod:`cupy` or :mod:`numpy` is returned based on the types of
        the arguments.

    .. admonition:: Example

       A NumPy/CuPy generic function can be written as follows

       >>> def softplus(x):
       ...     xp = cupy.get_array_module(x)
       ...     return xp.maximum(0, x) + xp.log1p(xp.exp(-abs(x)))

    """
    if six.moves.builtins.any(isinstance(arg, ndarray) for arg in args):
        return _cupy
    else:
        return numpy<|MERGE_RESOLUTION|>--- conflicted
+++ resolved
@@ -231,16 +231,9 @@
 # -----------------------------------------------------------------------------
 # Indexing routines
 # -----------------------------------------------------------------------------
-<<<<<<< HEAD
-take = indexing.indexing.take
-diagonal = indexing.indexing.diagonal
-
-r_ = indexing.generate.r_
-c_ = indexing.generate.c_
-ix_ = indexing.generate.ix_
-=======
+from cupy.indexing.generate import r_  # NOQA
+from cupy.indexing.generate import c_  # NOQA
 from cupy.indexing.generate import ix_  # NOQA
->>>>>>> b543b8ed
 
 from cupy.indexing.indexing import diagonal  # NOQA
 from cupy.indexing.indexing import take  # NOQA
