import numpy as _numpy
import warnings as _warnings

import cupy as _cupy

from libc.stdint cimport intptr_t, uint32_t, uint64_t
from cupy.core._carray cimport shape_t
from cupy.core.core cimport ndarray
from cupy.core cimport internal
from cupy_backends.cuda.libs.cutensor cimport Handle
from cupy_backends.cuda.libs.cutensor cimport TensorDescriptor
from cupy_backends.cuda.libs.cutensor cimport ContractionDescriptor
from cupy_backends.cuda.libs.cutensor cimport ContractionFind
from cupy_backends.cuda.libs.cutensor cimport ContractionPlan

from cupy.core cimport core
from cupy.core cimport _routines_linalg as _linalg
from cupy.core cimport _reduction
from cupy.cuda cimport device
from cupy_backends.cuda.api cimport runtime
from cupy_backends.cuda.libs cimport cutensor


cdef dict _handles = {}
cdef dict _tensor_descriptors = {}
cdef dict _contraction_descriptors = {}
cdef dict _contraction_finds = {}
cdef dict _contraction_plans = {}
cdef dict _modes = {}
cdef dict _scalars = {}
cdef dict _dict_contraction = {
    'eee': {_linalg.COMPUTE_TYPE_DEFAULT: cutensor.R_MIN_32F,
            _linalg.COMPUTE_TYPE_FP32: cutensor.R_MIN_32F},
    'fff': {_linalg.COMPUTE_TYPE_DEFAULT: cutensor.R_MIN_32F,
            _linalg.COMPUTE_TYPE_FP32: cutensor.R_MIN_32F,
            _linalg.COMPUTE_TYPE_FP16: cutensor.R_MIN_16F},
    'ddd': {_linalg.COMPUTE_TYPE_DEFAULT: cutensor.R_MIN_64F,
            _linalg.COMPUTE_TYPE_FP64: cutensor.R_MIN_64F,
            _linalg.COMPUTE_TYPE_FP32: cutensor.R_MIN_32F},
    'FFF': {_linalg.COMPUTE_TYPE_DEFAULT: cutensor.C_MIN_32F,
            _linalg.COMPUTE_TYPE_FP32: cutensor.C_MIN_32F},
    'DDD': {_linalg.COMPUTE_TYPE_DEFAULT: cutensor.C_MIN_64F,
            _linalg.COMPUTE_TYPE_FP64: cutensor.C_MIN_64F,
            _linalg.COMPUTE_TYPE_FP32: cutensor.C_MIN_32F},
    'dDD': {_linalg.COMPUTE_TYPE_DEFAULT: cutensor.C_MIN_64F,
            _linalg.COMPUTE_TYPE_FP64: cutensor.C_MIN_64F},
    'DdD': {_linalg.COMPUTE_TYPE_DEFAULT: cutensor.C_MIN_64F,
            _linalg.COMPUTE_TYPE_FP64: cutensor.C_MIN_64F},
}
cdef dict _dict_contraction_v10200 = {
    'eee': {_linalg.COMPUTE_TYPE_DEFAULT: cutensor.COMPUTE_32F,
            _linalg.COMPUTE_TYPE_FP32: cutensor.COMPUTE_32F,
            _linalg.COMPUTE_TYPE_FP16: cutensor.COMPUTE_16F},
    'fff': {_linalg.COMPUTE_TYPE_DEFAULT: cutensor.COMPUTE_32F,
            _linalg.COMPUTE_TYPE_FP32: cutensor.COMPUTE_32F,
            _linalg.COMPUTE_TYPE_TF32: cutensor.COMPUTE_TF32,
            _linalg.COMPUTE_TYPE_FP16: cutensor.COMPUTE_16F},
    'ddd': {_linalg.COMPUTE_TYPE_DEFAULT: cutensor.COMPUTE_64F,
            _linalg.COMPUTE_TYPE_FP64: cutensor.COMPUTE_64F,
            _linalg.COMPUTE_TYPE_FP32: cutensor.COMPUTE_32F},
    'FFF': {_linalg.COMPUTE_TYPE_DEFAULT: cutensor.COMPUTE_32F,
            _linalg.COMPUTE_TYPE_FP32: cutensor.COMPUTE_32F,
            _linalg.COMPUTE_TYPE_TF32: cutensor.COMPUTE_TF32,
            _linalg.COMPUTE_TYPE_FP16: cutensor.COMPUTE_16F},
    'DDD': {_linalg.COMPUTE_TYPE_DEFAULT: cutensor.COMPUTE_64F,
            _linalg.COMPUTE_TYPE_FP64: cutensor.COMPUTE_64F,
            _linalg.COMPUTE_TYPE_FP32: cutensor.COMPUTE_32F},
    'dDD': {_linalg.COMPUTE_TYPE_DEFAULT: cutensor.COMPUTE_64F,
            _linalg.COMPUTE_TYPE_FP64: cutensor.COMPUTE_64F,
            _linalg.COMPUTE_TYPE_FP32: cutensor.COMPUTE_32F},
    'DdD': {_linalg.COMPUTE_TYPE_DEFAULT: cutensor.COMPUTE_64F,
            _linalg.COMPUTE_TYPE_FP64: cutensor.COMPUTE_64F,
            _linalg.COMPUTE_TYPE_FP32: cutensor.COMPUTE_32F},
}
cdef dict _dict_compute_type = {
    'e': cutensor.R_MIN_16F,
    'f': cutensor.R_MIN_32F,
    'd': cutensor.R_MIN_64F,
    'F': cutensor.C_MIN_32F,
    'D': cutensor.C_MIN_64F,
}
cdef dict _dict_compute_type_v10200 = {
    'e': cutensor.COMPUTE_16F,
    'f': cutensor.COMPUTE_32F,
    'd': cutensor.COMPUTE_64F,
    'F': cutensor.COMPUTE_32F,
    'D': cutensor.COMPUTE_64F,
}


cdef class Mode(object):

    cdef:
        object _array
        readonly int ndim
        readonly intptr_t data

    def __init__(self, mode):
        self._array = _numpy.array(mode, dtype=_numpy.int32)
        assert self._array.ndim == 1
        self.ndim = self._array.size
        self.data = self._array.ctypes.data

    def __repr__(self):
        return 'mode([' + ', '.join(self._array) + '])'


cdef class _Scalar(object):

    cdef:
        object _array
        readonly intptr_t ptr

    def __init__(self, value, dtype):
        self._array = _numpy.asarray(value, dtype=dtype)
        self.ptr = self._array.ctypes.data

    def __repr__(self):
        return self._array.item()


cdef Handle _get_handle():
    cdef Handle handle
    cdef int dev = device.get_device_id()
    if dev not in _handles:
        handle = Handle()
        cutensor.init(handle)
        _handles[dev] = handle
        return handle
    return _handles[dev]


cdef int _get_cuda_dtype(numpy_dtype) except -1:
    if numpy_dtype == _numpy.float16:
        return runtime.CUDA_R_16F
    elif numpy_dtype == _numpy.float32:
        return runtime.CUDA_R_32F
    elif numpy_dtype == _numpy.float64:
        return runtime.CUDA_R_64F
    elif numpy_dtype == _numpy.complex64:
        return runtime.CUDA_C_32F
    elif numpy_dtype == _numpy.complex128:
        return runtime.CUDA_C_64F
    else:
        raise TypeError('Dtype {} is not supported'.format(numpy_dtype))


<<<<<<< HEAD
cdef int _get_cutensor_dtype(numpy_dtype) except -1:
    if numpy_dtype == _numpy.float16:
        return cutensor.R_MIN_16F
    elif numpy_dtype == _numpy.float32:
        return cutensor.R_MIN_32F
    elif numpy_dtype == _numpy.float64:
        return cutensor.R_MIN_64F
    elif numpy_dtype == _numpy.complex64:
        return cutensor.C_MIN_32F
    elif numpy_dtype == _numpy.complex128:
        return cutensor.C_MIN_64F
=======
cdef int _get_cutensor_compute_type(numpy_dtype) except -1:
    if cutensor.get_version() >= 10200:
        # version 1.2.0 or later
        dict_compute_type = _dict_compute_type_v10200
>>>>>>> de71f558
    else:
        dict_compute_type = _dict_compute_type
    key = numpy.dtype(numpy_dtype).char
    if key not in dict_compute_type:
        raise TypeError('Dtype {} is not supported'.format(numpy_dtype))
    return dict_compute_type[key]


def create_mode(*mode):
    """Create the tensor mode from the given integers or characters.

    Args:
        mode (tuple of int/str): A tuple that holds the labels of the modes
            of tensor A (e.g., if A_{x,y,z}, mode_A = {'x','y','z'})
    """
    integer_mode = []
    for x in mode:
        if isinstance(x, int):
            integer_mode.append(x)
        elif isinstance(x, str):
            integer_mode.append(ord(x))
        else:
            raise TypeError('Cannot create tensor mode: {}'.format(type(x)))
    return Mode(integer_mode)


cdef inline Mode _auto_create_mode(ndarray array, mode):
    if not isinstance(mode, Mode):
        mode = create_mode(*mode)
    if array.ndim != mode.ndim:
        raise ValueError(
            'ndim mismatch: {} != {}'.format(array.ndim, mode.ndim))
    return mode


cdef inline _set_compute_dtype(array_dtype, compute_dtype=None):
    if compute_dtype is None:
        if array_dtype == _numpy.float16:
            compute_dtype = _numpy.float32
        else:
            compute_dtype = array_dtype
    return compute_dtype


cdef inline _Scalar _create_scalar(scale, dtype):
    cdef _Scalar scalar
    key = (scale, dtype)
    if key in _scalars:
        scalar = _scalars[key]
    else:
        scalar = _Scalar(scale, dtype)
        _scalars[key] = scalar
    return scalar


cdef inline Mode _create_mode_with_cache(axis_or_ndim):
    cdef Mode mode
    if axis_or_ndim in _modes:
        mode = _modes[axis_or_ndim]
    else:
        if type(axis_or_ndim) is int:
            mode = Mode(tuple(range(axis_or_ndim)))
        else:
            mode = Mode(axis_or_ndim)
        _modes[axis_or_ndim] = mode
    return mode


cpdef TensorDescriptor create_tensor_descriptor(
        ndarray a, int uop=cutensor.OP_IDENTITY, Handle handle=None):
    """Create a tensor descriptor

    Args:
        a (cupy.ndarray): tensor for which a descritpor are created.
        uop (cutensorOperator_t): unary operator that will be applied to each
            element of the corresponding tensor in a lazy fashion (i.e., the
            algorithm uses this tensor as its operand only once). The
            original data of this tensor remains unchanged.

    Returns:
        (Descriptor): A instance of class Descriptor which holds a pointer to
            tensor descriptor and its destructor.
    """
    if handle is None:
        handle = _get_handle()
    key = (handle.ptr, a.dtype, tuple(a.shape), tuple(a.strides), uop)
    if key in _tensor_descriptors:
        desc = _tensor_descriptors[key]
        return desc
    num_modes = a.ndim
    extent = _numpy.array(a.shape, dtype=_numpy.int64)
    stride = _numpy.array(a.strides, dtype=_numpy.int64) // a.itemsize
    cuda_dtype = _get_cuda_dtype(a.dtype)
    desc = TensorDescriptor()
    cutensor.initTensorDescriptor(
        handle, desc, num_modes, extent.ctypes.data, stride.ctypes.data,
        cuda_dtype, uop)
    _tensor_descriptors[key] = desc
    return desc


def elementwise_trinary(
        alpha, ndarray A, TensorDescriptor desc_A, mode_A,
        beta, ndarray B, TensorDescriptor desc_B, mode_B,
        gamma, ndarray C, TensorDescriptor desc_C, mode_C,
        ndarray out=None,
        op_AB=cutensor.OP_ADD, op_ABC=cutensor.OP_ADD, compute_dtype=None):
    """Element-wise tensor operation for three input tensors

    This function performs a element-wise tensor operation of the form:

        D_{Pi^C(i_0,i_1,...,i_nc)} =
            op_ABC(op_AB(alpha * uop_A(A_{Pi^A(i_0,i_1,...,i_na)}),
                         beta  * uop_B(B_{Pi^B(i_0,i_1,...,i_nb)})),
                         gamma * uop_C(C_{Pi^C(i_0,i_1,...,i_nc)}))

    See cupy/cuda/cutensor.elementwiseTrinary() for details.

    Args:
        alpha (scalar): Scaling factor for tensor A.
        A (cupy.ndarray): Input tensor.
        desc_A (class Descriptor): A descriptor that holds the information
            about the data type, modes, and strides of tensor A.
        mode_A (cutensor.Mode): A mode object created by `create_mode`.
        beta (scalar): Scaling factor for tensor B.
        B (cupy.ndarray): Input tensor.
        desc_B (class Descriptor): A descriptor that holds the information
            about the data type, modes, and strides of tensor B.
        mode_B (cutensor.Mode): A mode object created by `create_mode`.
        gamma (scalar): Scaling factor for tensor C.
        C (cupy.ndarray): Input tensor.
        desc_C (class Descriptor): A descriptor that holds the information
            about the data type, modes, and strides of tensor C.
        mode_C (cutensor.Mode): A mode object created by `create_mode`.
        out (cupy.ndarray): Output tensor.
        op_AB (cutensorOperator_t): Element-wise binary operator.
        op_ABC (cutensorOperator_t): Element-wise binary operator.
        compute_dtype (numpy.dtype): Compute type for the intermediate
            computation.

    Returns:
        out (cupy.ndarray): Output tensor.

    Examples:
        See examples/cutensor/elementwise_trinary.py
    """
    if not (A.dtype == B.dtype == C.dtype):
        raise ValueError(
            'dtype mismatch: ({}, {}, {})'.format(A.dtype, B.dtype, C.dtype))
    if not (A._c_contiguous and B._c_contiguous and C._c_contiguous):
        raise ValueError('The inputs should be contiguous arrays.')

    if out is None:
        out = core._ndarray_init(C._shape, dtype=C.dtype)
    elif C.dtype != out.dtype:
        raise ValueError('dtype mismatch: {} != {}'.format(C.dtype, out.dtype))
    elif not internal.vector_equal(C._shape, out._shape):
        raise ValueError('shape mismatch: {} != {}'.format(C.shape, out.shape))
    elif not out._c_contiguous:
        raise ValueError('`out` should be a contiguous array.')

    if compute_dtype is None:
        compute_dtype = A.dtype

    return _elementwise_trinary_impl(
        _get_handle(),
        _create_scalar(alpha, compute_dtype),
        A, desc_A, _auto_create_mode(A, mode_A),
        _create_scalar(beta, compute_dtype),
        B, desc_B, _auto_create_mode(B, mode_B),
        _create_scalar(gamma, compute_dtype),
        C, desc_C, _auto_create_mode(C, mode_C),
        out, op_AB, op_ABC, _get_cuda_dtype(compute_dtype))


cdef inline ndarray _elementwise_trinary_impl(
        Handle handle,
        _Scalar alpha, ndarray A, TensorDescriptor desc_A, Mode mode_A,
        _Scalar beta, ndarray B, TensorDescriptor desc_B, Mode mode_B,
        _Scalar gamma, ndarray C, TensorDescriptor desc_C, Mode mode_C,
        ndarray out, int op_AB, int op_ABC, int compute_type):
    cutensor.elementwiseTrinary(
        handle,
        alpha.ptr, A.data.ptr, desc_A, mode_A.data,
        beta.ptr, B.data.ptr, desc_B, mode_B.data,
        gamma.ptr, C.data.ptr, desc_C, mode_C.data,
        out.data.ptr, desc_C, mode_C.data,
        op_AB, op_ABC, compute_type)
    return out


def elementwise_binary(
        alpha, ndarray A, TensorDescriptor desc_A, mode_A,
        gamma, ndarray C, TensorDescriptor desc_C, mode_C,
        ndarray out=None,
        op_AC=cutensor.OP_ADD, compute_dtype=None):
    """Element-wise tensor operation for two input tensors

    This function performs a element-wise tensor operation of the form:

        D_{Pi^C(i_0,i_1,...,i_n)} =
            op_AC(alpha * uop_A(A_{Pi^A(i_0,i_1,...,i_n)}),
                  gamma * uop_C(C_{Pi^C(i_0,i_1,...,i_n)}))

    See elementwise_trinary() for details.

    Examples:
        See examples/cutensor/elementwise_binary.py
    """
    if A.dtype != C.dtype:
        raise ValueError('dtype mismatch: {} != {}'.format(A.dtype, C.dtype))
    if not (A._c_contiguous and C._c_contiguous):
        raise ValueError('The inputs should be contiguous arrays.')

    if out is None:
        out = core._ndarray_init(C._shape, dtype=C.dtype)
    elif C.dtype != out.dtype:
        raise ValueError('dtype mismatch: {} != {}'.format(C.dtype, out.dtype))
    elif not internal.vector_equal(C._shape, out._shape):
        raise ValueError('shape mismatch: {} != {}'.format(C.shape, out.shape))
    elif not out._c_contiguous:
        raise ValueError('`out` should be a contiguous array.')

    if compute_dtype is None:
        compute_dtype = A.dtype

    return _elementwise_binary_impl(
        _get_handle(),
        _create_scalar(alpha, compute_dtype),
        A, desc_A, _auto_create_mode(A, mode_A),
        _create_scalar(gamma, compute_dtype),
        C, desc_C, _auto_create_mode(A, mode_C),
        out, op_AC, _get_cuda_dtype(compute_dtype)
    )


cdef inline ndarray _elementwise_binary_impl(
        Handle handle,
        _Scalar alpha, ndarray A, TensorDescriptor desc_A, Mode mode_A,
        _Scalar gamma, ndarray C, TensorDescriptor desc_C, Mode mode_C,
        ndarray out, int op_AC, int compute_type):
    cutensor.elementwiseBinary(
        handle,
        alpha.ptr, A.data.ptr, desc_A, mode_A.data,
        gamma.ptr, C.data.ptr, desc_C, mode_C.data,
        out.data.ptr, desc_C, mode_C.data,
        op_AC, compute_type)
    return out


cdef inline ContractionDescriptor _create_contraction_descriptor(
        Handle handle,
        ndarray A, TensorDescriptor desc_A, Mode mode_A,
        ndarray B, TensorDescriptor desc_B, Mode mode_B,
        ndarray C, TensorDescriptor desc_C, Mode mode_C,
        int cutensor_compute_type):
    """Create a contraction descriptor"""
    cdef uint32_t alignment_req_A = cutensor.getAlignmentRequirement(
        handle, A.data.ptr, desc_A)
    cdef uint32_t alignment_req_B = cutensor.getAlignmentRequirement(
        handle, B.data.ptr, desc_B)
    cdef uint32_t alignment_req_C = cutensor.getAlignmentRequirement(
        handle, C.data.ptr, desc_C)
    cdef ContractionDescriptor desc

    key = (handle.ptr, cutensor_compute_type,
           desc_A.ptr, mode_A.data, alignment_req_A,
           desc_B.ptr, mode_B.data, alignment_req_B,
           desc_C.ptr, mode_C.data, alignment_req_C)
    if key in _contraction_descriptors:
        desc = _contraction_descriptors[key]
        return desc

    desc = ContractionDescriptor()
    cutensor.initContractionDescriptor(
        handle,
        desc,
        desc_A, mode_A.data, alignment_req_A,
        desc_B, mode_B.data, alignment_req_B,
        desc_C, mode_C.data, alignment_req_C,
        desc_C, mode_C.data, alignment_req_C,
        cutensor_compute_type)
    _contraction_descriptors[key] = desc
    return desc


cdef inline ContractionFind _create_contraction_find(Handle handle, int algo):
    """Create a contraction find"""
    cdef ContractionFind find

    key = (handle.ptr, algo)
    if key in _contraction_finds:
        find = _contraction_finds[key]
    else:
        find = ContractionFind()
        cutensor.initContractionFind(handle, find, algo)
        _contraction_finds[key] = find
    return find


cdef inline ContractionPlan _create_contraction_plan(
        Handle handle,
        ContractionDescriptor desc, ContractionFind find, uint64_t ws_size):
    """Create a contraction plan"""
    cdef ContractionPlan plan

    key = (handle.ptr, desc.ptr, find.ptr, ws_size)
    if key in _contraction_plans:
        plan = _contraction_plans[key]
    else:
        plan = ContractionPlan()
        cutensor.initContractionPlan(handle, plan, desc, find, ws_size)
        _contraction_plans[key] = plan
    return plan


cdef _get_contraction_compute_type(a_dtype, b_dtype, out_dtype, compute_dtype):
    key = a_dtype.char + b_dtype.char + out_dtype.char
    if cutensor.get_version() >= 10200:
        # version 1.2.0 or later
        dict_contraction = _dict_contraction_v10200
    else:
        dict_contraction = _dict_contraction
    if key not in dict_contraction:
        raise ValueError('Un-supported dtype combinations: ({}, {}, {})'.
                         format(a_dtype, b_dtype, out_dtype))
    compute_capability = int(device.get_compute_capability())
    if compute_capability < 70 and 'e' in key:
        raise ValueError('FP16 dtype is only supported on GPU with compute '
                         'capability 7.0 or higher.')
    if compute_dtype is None:
        compute_type = _linalg.get_compute_type(out_dtype)
    else:
        compute_dtype = _numpy.dtype(compute_dtype)
        if compute_dtype.char == 'e':
            compute_type = _linalg.COMPUTE_TYPE_FP16
        elif compute_dtype.char in 'fF':
            compute_type = _linalg.COMPUTE_TYPE_FP32
        elif compute_dtype.char in 'dD':
            compute_type = _linalg.COMPUTE_TYPE_FP64
        else:
            raise ValueError('Un-supported dtype: {}'.format(compute_dtype))
    if compute_type in dict_contraction[key]:
        cutensor_compute_type = dict_contraction[key][compute_type]
        if not (compute_capability < 70 and
                cutensor_compute_type in (cutensor.R_MIN_16F,
                                          cutensor.C_MIN_16F,
                                          cutensor.COMPUTE_16F)):
            return cutensor_compute_type
<<<<<<< HEAD
    _warnings.warn('Use of compute type ({}) for the dtype combination '
                   '({}, {}, {}) is not supported in cuTENSOR contraction on '
                   'GPU with compute capability ({}). Default compute type '
                   'will be used instead.'.
                   format(cupy.core.compute_type_to_str(compute_type),
                          a_dtype, b_dtype, out_dtype, compute_capability))
    return dict_contraction[key][core.COMPUTE_TYPE_DEFAULT]
=======
    warnings.warn('Use of compute type ({}) for the dtype combination '
                  '({}, {}, {}) is not supported in cuTENSOR contraction on '
                  'GPU with compute capability ({}). Default compute type '
                  'will be used instead.'.
                  format(_linalg.compute_type_to_str(compute_type),
                         a_dtype, b_dtype, out_dtype, compute_capability))
    return dict_contraction[key][_linalg.COMPUTE_TYPE_DEFAULT]
>>>>>>> de71f558


cdef _get_scalar_dtype(out_dtype):
    if out_dtype == _numpy.float16:
        return _numpy.float32
    else:
        return out_dtype


def contraction(
        alpha, ndarray A, TensorDescriptor desc_A, mode_A,
        ndarray B, TensorDescriptor desc_B, mode_B,
        beta, ndarray C, TensorDescriptor desc_C, mode_C,
        compute_dtype=None,
        int algo=cutensor.ALGO_DEFAULT,
        int ws_pref=cutensor.WORKSPACE_RECOMMENDED):
    """General tensor contraction

    This routine computes the tensor contraction:

        C = alpha * uop_A(A) * uop_B(B) + beta * uop_C(C)

    See cupy/cuda/cutensor.contraction for details.

    Args:
        alpha (scalar): Scaling factor for A * B.
        A (cupy.ndarray): Input tensor.
        desc_A (class Descriptor): A descriptor that holds the information
            about the data type, modes, and strides of tensor A.
        mode_A (cutensor.Mode): A mode object created by `create_mode`.
        B (cupy.ndarray): Input tensor.
        desc_B (class Descriptor): A descriptor that holds the information
            about the data type, modes, and strides of tensor B.
        mode_B (cutensor.Mode): A mode object created by `create_mode`.
        beta (scalar): Scaling factor for C.
        C (cupy.ndarray): Input/output tensor.
        desc_C (class Descriptor): A descriptor that holds the information
            about the data type, modes, and strides of tensor C.
        mode_C (cutensor.Mode): A mode object created by `create_mode`.
        compute_dtype (numpy.dtype): Compute type for the intermediate
            computation.
        algo (cutensorAlgo_t): Allows users to select a specific algorithm.
            ALGO_DEFAULT lets the heuristic choose the algorithm.
            Any value >= 0 selects a specific GEMM-like algorithm and
            deactivates the heuristic. If a specified algorithm is not
            supported, STATUS_NOT_SUPPORTED is returned.
        ws_pref (cutensorWorksizePreference_t): User preference for the
            workspace of cuTensor.

    Returns:
        out (cupy.ndarray): Output tensor.

    Examples:
        See examples/cutensor/contraction.py
    """
    if not (A._c_contiguous and B._c_contiguous and C._c_contiguous):
        raise ValueError('The inputs should be contiguous arrays.')
    compute_type = _get_contraction_compute_type(A.dtype, B.dtype, C.dtype,
                                                 compute_dtype)
    scalar_dtype = _get_scalar_dtype(C.dtype)

    return _contraction_impl(
        _get_handle(),
        _create_scalar(alpha, scalar_dtype),
        A, desc_A, _auto_create_mode(A, mode_A),
        B, desc_B, _auto_create_mode(B, mode_B),
        _create_scalar(beta, scalar_dtype),
        C, desc_C, _auto_create_mode(C, mode_C),
        compute_type, algo, ws_pref)


cdef inline ndarray _contraction_impl(
        Handle handle,
        _Scalar alpha, ndarray A, TensorDescriptor desc_A, Mode mode_A,
        ndarray B, TensorDescriptor desc_B, Mode mode_B,
        _Scalar beta, ndarray C, TensorDescriptor desc_C, Mode mode_C,
        int cutensor_compute_type, int algo, int ws_pref):
    cdef ContractionDescriptor desc
    cdef ContractionFind find
    cdef ContractionPlan plan
    cdef uint64_t ws_size
    cdef ndarray out, ws

    out = C

    desc = _create_contraction_descriptor(
        handle,
        A, desc_A, mode_A,
        B, desc_B, mode_B,
        C, desc_C, mode_C,
        cutensor_compute_type)

    find = _create_contraction_find(handle, algo)

    # Allocate workspace
    ws_size = cutensor.contractionGetWorkspace(handle, desc, find, ws_pref)
    try:
        ws = core._ndarray_init(shape_t(1, ws_size), dtype=_numpy.int8)
    except Exception:
        _warnings.warn('cuTENSOR: failed to allocate memory of workspace '
                       'with preference ({}) and size ({}).'
                       ''.format(ws_pref, ws_size))
        ws_size = cutensor.contractionGetWorkspace(
            handle, desc, find, cutensor.WORKSPACE_MIN)
        ws = core._ndarray_init(shape_t(1, ws_size), dtype=_numpy.int8)

    plan = _create_contraction_plan(handle, desc, find, ws_size)

    cutensor.contraction(
        handle, plan,
        alpha.ptr, A.data.ptr, B.data.ptr,
        beta.ptr, C.data.ptr, out.data.ptr,
        ws.data.ptr, ws_size)
    return out


def contraction_max_algos():
    """Returns the maximum number of algorithms for cutensor()

    See cupy/cuda/cutensor.contractionMaxAlgos() for details.
    """
    return cutensor.contractionMaxAlgos()


def reduction(
        alpha, ndarray A, TensorDescriptor desc_A, mode_A,
        beta, ndarray C, TensorDescriptor desc_C, mode_C,
        int reduce_op=cutensor.OP_ADD, compute_dtype=None):
    """Tensor reduction

    This routine computes the tensor reduction:

        C = alpha * reduce_op(uop_A(A)) + beta * uop_C(C))

    See :func:`cupy.cuda.cutensor.reduction` for details.

    Args:
        alpha (scalar): Scaling factor for A.
        A (cupy.ndarray): Input tensor.
        desc_A (class Descriptor): A descriptor that holds the information
            about the data type, modes, strides and unary operator (uop_A) of
            tensor A.
        mode_A (cutensor.Mode): A mode object created by `create_mode`.
        beta (scalar): Scaling factor for C.
        C (cupy.ndarray): Input/output tensor.
        desc_C (class Descriptor): A descriptor that holds the information
            about the data type, modes, strides and unary operator (uop_C) of
            tensor C.
        mode_C (cutensor.Mode): A mode object created by `create_mode`.
        reduce_op (cutensorOperator_t): Binary operator used to reduce A.
        compute_dtype (numpy.dtype): Compute type for the intermediate
            computation.

    Returns:
        out (cupy.ndarray): Output tensor.

    Examples:
        See examples/cutensor/reduction.py
    """
    cdef Handle handle

    if A.dtype != C.dtype:
        raise ValueError('dtype mismatch: {} != {}'.format(A.dtype, C.dtype))
    if not (A._c_contiguous and C._c_contiguous):
        raise ValueError('The inputs should be contiguous arrays.')

    compute_dtype = _set_compute_dtype(A.dtype, compute_dtype)

    return _reduction_impl(
        _get_handle(),
        _create_scalar(alpha, compute_dtype),
        A, desc_A, _auto_create_mode(A, mode_A),
        _create_scalar(beta, compute_dtype),
        C, desc_C, _auto_create_mode(C, mode_C),
        reduce_op, _get_cutensor_compute_type(compute_dtype)
    )


cdef inline ndarray _reduction_impl(
        Handle handle,
        _Scalar alpha, ndarray A, TensorDescriptor desc_A, Mode mode_A,
        _Scalar beta, ndarray C, TensorDescriptor desc_C, Mode mode_C,
        int reduce_op, int cutensor_compute_type):
    cdef uint64_t ws_size
    cdef ndarray ws, out

    out = C
    ws_size = cutensor.reductionGetWorkspace(
        handle,
        A.data.ptr, desc_A, mode_A.data,
        C.data.ptr, desc_C, mode_C.data,
        out.data.ptr, desc_C, mode_C.data,
        reduce_op, cutensor_compute_type)
    try:
        ws = core._ndarray_init(shape_t(1, ws_size), dtype=_numpy.int8)
    except _cupy.cuda.memory.OutOfMemoryError:
        _warnings.warn('cuTENSOR: failed to allocate memory of workspace '
                       '(size: {}).'.format(ws_size))
        ws_size = 0
        ws = core._ndarray_init(shape_t(1, ws_size), dtype=_numpy.int8)

    cutensor.reduction(
        handle,
        alpha.ptr, A.data.ptr, desc_A, mode_A.data,
        beta.ptr, C.data.ptr, desc_C, mode_C.data,
        out.data.ptr, desc_C, mode_C.data,
        reduce_op, cutensor_compute_type, ws.data.ptr, ws_size)
    return out


_cutensor_dtypes = [
    # TODO(asi1024): Support float16
    # _numpy.float16,
    _numpy.float32,
    _numpy.float64,
    _numpy.complex64,
    _numpy.complex128,
]


def _try_reduction_routine(
        ndarray x, axis, dtype, ndarray out, keepdims, reduce_op, alpha, beta):
    cdef Handle handle
    cdef ndarray in_arg, out_arg
    cdef shape_t out_shape
    cdef tuple reduce_axis, out_axis
    cdef TensorDescriptor desc_in, desc_out

    if dtype is None:
        dtype = x.dtype

    if dtype not in _cutensor_dtypes:
        return None
    if dtype != x.dtype:
        return None

    if x.ndim == 0:
        return None
    if x.size == 0:
        return None
    if not x._c_contiguous:
        # TODO(asi1024): Support also for F-contiguous array
        return None

    in_arg = x

    reduce_axis, out_axis = _reduction._get_axis(axis, x.ndim)
    if len(reduce_axis) == 0:
        return None
    out_shape = _reduction._get_out_shape(
        x._shape, reduce_axis, out_axis, keepdims)
    if out is None:
        out = core._ndarray_init(out_shape, dtype=dtype)
    elif not internal.vector_equal(out._shape, out_shape):
        # TODO(asi1024): Support broadcast
        return None
    elif out.dtype != dtype:
        return None
    elif not out._c_contiguous:
        # TODO(asi1024): Support also for F-contiguous array
        return None

    if keepdims:
        out_arg = out.reshape(
            _reduction._get_out_shape(x._shape, reduce_axis, out_axis, False))
    else:
        out_arg = out

    # TODO(asi1024): Remove temporary fix
    in_arg._set_contiguous_strides(in_arg.itemsize, True)
    out_arg._set_contiguous_strides(out_arg.itemsize, True)

    handle = _get_handle()

    desc_in = create_tensor_descriptor(in_arg, handle=handle)
    desc_out = create_tensor_descriptor(out_arg, handle=handle)

    compute_dtype = _set_compute_dtype(in_arg.dtype, dtype)

    _reduction_impl(
        handle,
        _create_scalar(alpha, compute_dtype),
        in_arg,
        desc_in,
        _create_mode_with_cache(in_arg._shape.size()),
        _create_scalar(beta, compute_dtype),
        out_arg,
        desc_out,
        _create_mode_with_cache(out_axis),
        reduce_op, _get_cutensor_compute_type(compute_dtype))

    return out<|MERGE_RESOLUTION|>--- conflicted
+++ resolved
@@ -145,24 +145,10 @@
         raise TypeError('Dtype {} is not supported'.format(numpy_dtype))
 
 
-<<<<<<< HEAD
-cdef int _get_cutensor_dtype(numpy_dtype) except -1:
-    if numpy_dtype == _numpy.float16:
-        return cutensor.R_MIN_16F
-    elif numpy_dtype == _numpy.float32:
-        return cutensor.R_MIN_32F
-    elif numpy_dtype == _numpy.float64:
-        return cutensor.R_MIN_64F
-    elif numpy_dtype == _numpy.complex64:
-        return cutensor.C_MIN_32F
-    elif numpy_dtype == _numpy.complex128:
-        return cutensor.C_MIN_64F
-=======
 cdef int _get_cutensor_compute_type(numpy_dtype) except -1:
     if cutensor.get_version() >= 10200:
         # version 1.2.0 or later
         dict_compute_type = _dict_compute_type_v10200
->>>>>>> de71f558
     else:
         dict_compute_type = _dict_compute_type
     key = numpy.dtype(numpy_dtype).char
@@ -512,23 +498,13 @@
                                           cutensor.C_MIN_16F,
                                           cutensor.COMPUTE_16F)):
             return cutensor_compute_type
-<<<<<<< HEAD
     _warnings.warn('Use of compute type ({}) for the dtype combination '
                    '({}, {}, {}) is not supported in cuTENSOR contraction on '
                    'GPU with compute capability ({}). Default compute type '
                    'will be used instead.'.
-                   format(cupy.core.compute_type_to_str(compute_type),
+                   format(_linalg.compute_type_to_str(compute_type),
                           a_dtype, b_dtype, out_dtype, compute_capability))
-    return dict_contraction[key][core.COMPUTE_TYPE_DEFAULT]
-=======
-    warnings.warn('Use of compute type ({}) for the dtype combination '
-                  '({}, {}, {}) is not supported in cuTENSOR contraction on '
-                  'GPU with compute capability ({}). Default compute type '
-                  'will be used instead.'.
-                  format(_linalg.compute_type_to_str(compute_type),
-                         a_dtype, b_dtype, out_dtype, compute_capability))
     return dict_contraction[key][_linalg.COMPUTE_TYPE_DEFAULT]
->>>>>>> de71f558
 
 
 cdef _get_scalar_dtype(out_dtype):
