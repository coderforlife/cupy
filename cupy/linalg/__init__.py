# Functions from the following NumPy document
# http://docs.scipy.org/doc/numpy/reference/routines.linalg.html

# "NOQA" to suppress flake8 warning
from cupy.linalg import decomposition  # NOQA
from cupy.linalg import eigenvalue  # NOQA
from cupy.linalg import einsum  # NOQA
from cupy.linalg import norms  # NOQA
from cupy.linalg.norms import det  # NOQA
from cupy.linalg.norms import matrix_rank  # NOQA
from cupy.linalg.norms import norm  # NOQA
from cupy.linalg.norms import slogdet  # NOQA
from cupy.linalg import product  # NOQA
from cupy.linalg import solve  # NOQA

from cupy.linalg.decomposition import cholesky  # NOQA
from cupy.linalg.decomposition import qr  # NOQA
from cupy.linalg.decomposition import svd  # NOQA

from cupy.linalg.eigenvalue import eigh  # NOQA
from cupy.linalg.eigenvalue import eigvalsh  # NOQA

<<<<<<< HEAD
from cupy.linalg.solve import pinv  # NOQA
=======
from cupy.linalg.solve import inv  # NOQA
>>>>>>> 77ff493f
from cupy.linalg.solve import solve  # NOQA
from cupy.linalg.solve import tensorsolve  # NOQA<|MERGE_RESOLUTION|>--- conflicted
+++ resolved
@@ -20,10 +20,7 @@
 from cupy.linalg.eigenvalue import eigh  # NOQA
 from cupy.linalg.eigenvalue import eigvalsh  # NOQA
 
-<<<<<<< HEAD
+from cupy.linalg.solve import inv  # NOQA
 from cupy.linalg.solve import pinv  # NOQA
-=======
-from cupy.linalg.solve import inv  # NOQA
->>>>>>> 77ff493f
 from cupy.linalg.solve import solve  # NOQA
 from cupy.linalg.solve import tensorsolve  # NOQA