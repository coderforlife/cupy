<<<<<<< HEAD
from libc.stdint cimport int64_t, intptr_t

=======

from libc.stdint cimport intptr_t
>>>>>>> ef08d6f1

cdef extern from *:
    ctypedef int IndexBase 'cusparseIndexBase_t'
    ctypedef int Status 'cusparseStatus_t'

    ctypedef void* Handle 'cusparseHandle_t'

    ctypedef void* MatDescr 'cusparseMatDescr_t'

    ctypedef int Direction 'cusparseDirection_t'

    ctypedef int MatrixType 'cusparseMatrixType_t'

    ctypedef int Operation 'cusparseOperation_t'

    ctypedef int PointerMode 'cusparsePointerMode_t'

    ctypedef int Action 'cusparseAction_t'
    ctypedef int AlgMode 'cusparseAlgMode_t'

    ctypedef void* cusparseHandle_t
    ctypedef void* cusparseMatDescr_t
    ctypedef void* csric02Info_t
    ctypedef void* bsric02Info_t
    ctypedef void* csrilu02Info_t
    ctypedef void* bsrilu02Info_t

    ctypedef int cusparseStatus_t
    ctypedef int cusparseDirection_t
    ctypedef int cusparseSolvePolicy_t

    ctypedef int IndexType 'cusparseIndexType_t'
    ctypedef int Format 'cusparseFormat_t'
    ctypedef int Order 'cusparseOrder_t'
    ctypedef int SpMVAlg 'cusparseSpMVAlg_t'
    ctypedef int SpMMAlg 'cusparseSpMMAlg_t'
    ctypedef int DataType 'cudaDataType_t'

    ctypedef void* SpVecDescr 'cusparseSpVecDescr_t'
    ctypedef void* DnVecDescr 'cusparseDnVecDescr_t'
    ctypedef void* SpMatDescr 'cusparseSpMatDescr_t'
    ctypedef void* DnMatDescr 'cusparseDnMatDescr_t'

    ctypedef void* cusparseSpVecDescr_t
    ctypedef void* cusparseDnVecDescr_t
    ctypedef void* cusparseSpMatDescr_t
    ctypedef void* cusparseDnMatDescr_t

cpdef enum:
    CUSPARSE_POINTER_MODE_HOST = 0
    CUSPARSE_POINTER_MODE_DEVICE = 1

    CUSPARSE_ACTION_SYMBOLIC = 0
    CUSPARSE_ACTION_NUMERIC = 1

    CUSPARSE_INDEX_BASE_ZERO = 0
    CUSPARSE_INDEX_BASE_ONE = 1

    CUSPARSE_MATRIX_TYPE_GENERAL = 0
    CUSPARSE_MATRIX_TYPE_SYMMETRIC = 1
    CUSPARSE_MATRIX_TYPE_HERMITIAN = 2
    CUSPARSE_MATRIX_TYPE_TRIANGULAR = 3

    CUSPARSE_OPERATION_NON_TRANSPOSE = 0
    CUSPARSE_OPERATION_TRANSPOSE = 1
    CUSPARSE_OPERATION_CONJUGATE_TRANSPOSE = 2

    CUSPARSE_DIRECTION_ROW = 0
    CUSPARSE_DIRECTION_COLUMN = 1

    CUSPARSE_SOLVE_POLICY_NO_LEVEL = 0
    CUSPARSE_SOLVE_POLICY_USE_LEVEL = 1

    CUSPARSE_ALG_NAIVE = 0
    CUSPARSE_ALG_MERGE_PATH = 1

<<<<<<< HEAD
    CUSPARSE_FORMAT_CSR = 1  # Compressed Sparse Row (CSR)
    CUSPARSE_FORMAT_CSC = 2  # Compressed Sparse Column (CSC)
    CUSPARSE_FORMAT_COO = 3  # Coordinate (COO) - Structure of Arrays
    CUSPARSE_FORMAT_COO_AOS = 4  # Coordinate (COO) - Array of Structures

    CUSPARSE_ORDER_COL = 1  # Column-Major Order - Matrix memory layout
    CUSPARSE_ORDER_ROW = 2  # Row-Major Order - Matrix memory layout

    CUSPARSE_MV_ALG_DEFAULT = 0
    CUSPARSE_COOMV_ALG = 1
    CUSPARSE_CSRMV_ALG1 = 2
    CUSPARSE_CSRMV_ALG2 = 3

    CUSPARSE_MM_ALG_DEFAULT = 0
    CUSPARSE_COOMM_ALG1 = 1  # non-deterministc results
    CUSPARSE_COOMM_ALG2 = 2  # deterministic results
    CUSPARSE_COOMM_ALG3 = 3  # non-deterministc results, for large matrices
    CUSPARSE_CSRMM_ALG1 = 4

    CUSPARSE_INDEX_16U = 1  # 16-bit unsigned integer
    CUSPARSE_INDEX_32I = 2  # 32-bit signed integer
    CUSPARSE_INDEX_64I = 3  # 64-bit signed integer

cpdef size_t create() except? 0
cpdef destroy(size_t handle)


cdef class SpVecAttributes:
    cdef:
        public int64_t size
        public int64_t nnz
        public intptr_t idx
        public intptr_t values
        public IndexType idxType
        public IndexBase idxBase
        public DataType valueType

cdef class CooAttributes:
    cdef:
        public int64_t rows
        public int64_t cols
        public int64_t nnz
        public intptr_t rowIdx
        public intptr_t colIdx
        public intptr_t values
        public IndexType idxType
        public IndexBase idxBase
        public DataType valueType

cdef class CooAoSAttributes:
    cdef:
        public int64_t rows
        public int64_t cols
        public int64_t nnz
        public intptr_t ind
        public intptr_t values
        public IndexType idxType
        public IndexBase idxBase
        public DataType valueType

cdef class CsrAttributes:
    cdef:
        public int64_t rows
        public int64_t cols
        public int64_t nnz
        public intptr_t rowOffsets
        public intptr_t colIdx
        public intptr_t values
        public IndexType rowOffsetType
        public IndexType colIdxType
        public IndexBase idxBase
        public DataType valueType

cdef class DnVecAttributes:
    cdef:
        public int64_t size
        public intptr_t values
        public DataType valueType

cdef class DnMatAttributes:
    cdef:
        public int64_t rows
        public int64_t cols
        public int64_t ld
        public intptr_t values
        public DataType valueType
        public Order order

cdef class DnMatBatchAttributes:
    cdef:
        public int count
        public int64_t stride
=======
cpdef intptr_t create() except? 0
cpdef destroy(intptr_t handle)
>>>>>>> ef08d6f1
<|MERGE_RESOLUTION|>--- conflicted
+++ resolved
@@ -1,10 +1,4 @@
-<<<<<<< HEAD
 from libc.stdint cimport int64_t, intptr_t
-
-=======
-
-from libc.stdint cimport intptr_t
->>>>>>> ef08d6f1
 
 cdef extern from *:
     ctypedef int IndexBase 'cusparseIndexBase_t'
@@ -81,7 +75,6 @@
     CUSPARSE_ALG_NAIVE = 0
     CUSPARSE_ALG_MERGE_PATH = 1
 
-<<<<<<< HEAD
     CUSPARSE_FORMAT_CSR = 1  # Compressed Sparse Row (CSR)
     CUSPARSE_FORMAT_CSC = 2  # Compressed Sparse Column (CSC)
     CUSPARSE_FORMAT_COO = 3  # Coordinate (COO) - Structure of Arrays
@@ -174,7 +167,6 @@
     cdef:
         public int count
         public int64_t stride
-=======
+
 cpdef intptr_t create() except? 0
-cpdef destroy(intptr_t handle)
->>>>>>> ef08d6f1
+cpdef destroy(intptr_t handle)