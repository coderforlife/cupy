--- conflicted
+++ resolved
@@ -1,10 +1,7 @@
 cimport cython  # NOQA
 from cpython.mem cimport PyMem_Malloc, PyMem_Free
 from libc.stdint cimport intptr_t
-<<<<<<< HEAD
-=======
 from libc.string cimport memset as c_memset
->>>>>>> 9cfbed5d
 from libcpp cimport vector
 import numpy
 import threading
@@ -418,13 +415,8 @@
 
     def _single_gpu_fft(self, a, out, direction):
         cdef Handle plan = self.plan
-<<<<<<< HEAD
         cdef intptr_t stream = stream_module.get_current_stream_ptr()
-=======
-        cdef intptr_t stream
-
-        stream = stream_module.get_current_stream_ptr()
->>>>>>> 9cfbed5d
+
         with nogil:
             result = cufftSetStream(plan, <driver.Stream>stream)
         check_result(result)
