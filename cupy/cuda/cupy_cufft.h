--- conflicted
+++ resolved
@@ -98,7 +98,11 @@
     return CUFFT_SUCCESS;
 }
 
-<<<<<<< HEAD
+// cuFFT Version
+cufftResult_t cufftGetVersion(...) {
+    return CUFFT_SUCCESS;
+}
+
 // cufftXt relavant data and functions
 typedef struct cudaXtDesc_t {
    int version;
@@ -150,10 +154,6 @@
 }
 
 cufftResult_t cufftXtExecDescriptorZ2Z(...) {
-=======
-// cuFFT Version
-cufftResult_t cufftGetVersion(...) {
->>>>>>> 685464e0
     return CUFFT_SUCCESS;
 }
 
