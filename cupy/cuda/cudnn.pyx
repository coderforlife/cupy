# distutils: language = c++

"""Thin wrapper of cuDNN."""
# NOTE: This wrapper does not cover all APIs of cuDNN v4.
cimport cython
from libcpp cimport vector
import numpy

from cupy.cuda cimport driver


###############################################################################
# Extern
###############################################################################

cdef extern from "cupy_cudnn.h" nogil:
    # Error handling
    const char* cudnnGetErrorString(Status status)

    # Version
    size_t cudnnGetVersion()

    # Initialization and CUDA cooperation
    int cudnnCreate(Handle* handle)
    int cudnnDestroy(Handle handle)
    int cudnnSetStream(Handle handle, driver.Stream stream)
    int cudnnGetStream(Handle handle, driver.Stream* stream)

    # Tensor manipulation
    int cudnnCreateTensorDescriptor(TensorDescriptor* descriptor)
    int cudnnSetTensor4dDescriptor(
        TensorDescriptor tensorDesc, TensorFormat format,
        DataType dataType, int n, int c, int h, int w)
    int cudnnSetTensor4dDescriptorEx(
        TensorDescriptor tensorDesc, DataType dataType,
        int n, int c, int h, int w,
<<<<<<< HEAD
        int nStride, int cStride, int hStride, int wStride)
    int cudnnGetTensor4dDescriptor(
        TensorDescriptor tensorDesc, DataType* dataType,
        int* n, int* c, int* h, int* w,
        int* nStride, int* cStride, int* hStride, int* wStride) nogil
=======
        int nStride, int cStride, int hStride, int wStride) nogil
>>>>>>> b4697ea4
    int cudnnSetTensorNdDescriptor(
        TensorDescriptor tensorDesc, DataType dataType, int nbDims,
        int* dimA, int* strideA)
    int cudnnDestroyTensorDescriptor(TensorDescriptor tensorDesc)
    int cudnnAddTensor_v3(
        Handle handle, void* alpha, TensorDescriptor bDesc,
        void* b, void* beta, TensorDescriptor yDesc, void* y)

    # Filter manipulation
    int cudnnCreateFilterDescriptor(FilterDescriptor* filterDesc)
    int cudnnSetFilter4dDescriptor_v4(
        FilterDescriptor filterDesc, DataType dataType,
        TensorFormat format, int k, int c, int h, int w)
    int cudnnSetFilterNdDescriptor_v4(
        FilterDescriptor filterDesc, DataType dataType,
        TensorFormat format, int nbDims, const int filterDimA[])
    int cudnnGetFilterNdDescriptor_v4(
        FilterDescriptor wDesc, int nbDimsRequested, DataType* dataType,
        TensorFormat* format, int* nbDims, int filterDimA[])
    int cudnnDestroyFilterDescriptor(FilterDescriptor filterDesc)

    # Convolution
    int cudnnCreateConvolutionDescriptor(ConvolutionDescriptor* convDesc)
    int cudnnSetConvolutionMathType(
        ConvolutionDescriptor convDesc, MathType mathType) nogil
    int cudnnGetConvolutionMathType(
        ConvolutionDescriptor convDesc, MathType *mathType) nogil
    int cudnnSetConvolution2dDescriptor_v4(
        ConvolutionDescriptor convDesc, int pad_h, int pad_w, int u,
        int v, int dilation_h, int dilation_w, ConvolutionMode mode)
    int cudnnSetConvolution2dDescriptor_v5(
        ConvolutionDescriptor convDesc, int pad_h, int pad_w, int u,
        int v, int dilation_h, int dilation_w, ConvolutionMode mode,
        DataType computeType)
    int cudnnSetConvolutionNdDescriptor_v3(
        ConvolutionDescriptor convDesc, int arrayLength, int* padA,
        int* filterStrideA, int* dilationA, ConvolutionMode mode,
        DataType dataType)
    int cudnnDestroyConvolutionDescriptor(ConvolutionDescriptor conDesc)
    int cudnnFindConvolutionForwardAlgorithm(
        Handle handle, TensorDescriptor xDesc, FilterDescriptor wDesc,
        ConvolutionDescriptor convDesc, TensorDescriptor yDesc,
        int requestedAlgoCount, int* returnedAlgoCount,
        ConvolutionFwdAlgoPerf* perfResults)
    int cudnnFindConvolutionForwardAlgorithmEx(
        Handle handle, TensorDescriptor xDesc, void* x,
        FilterDescriptor wDesc, void* w, ConvolutionDescriptor convDesc,
        TensorDescriptor yDesc, void* y, int requestedAlgoCount,
        int* returnedAlgoCount, ConvolutionFwdAlgoPerf* perfResults,
        void* workSpace, size_t workSpaceSizeInBytes)
    int cudnnGetConvolutionForwardAlgorithm(
        Handle handle, TensorDescriptor srcDesc,
        FilterDescriptor filterDesc, ConvolutionDescriptor convDesc,
        TensorDescriptor destDesc, ConvolutionFwdPreference preference,
        size_t memoryLimitInbytes, ConvolutionFwdAlgo* algo)
    int cudnnGetConvolutionForwardWorkspaceSize(
        Handle handle, TensorDescriptor srcDesc,
        FilterDescriptor filterDesc, ConvolutionDescriptor convDesc,
        TensorDescriptor destDesc, ConvolutionFwdAlgo algo,
        size_t* sizeInBytes)
    int cudnnConvolutionForward(
        Handle handle, void* alpha, TensorDescriptor srcDesc,
        void* srcData, FilterDescriptor filterDesc, void* filterData,
        ConvolutionDescriptor convDesc, ConvolutionFwdAlgo algo,
        void* workSpace, size_t workSpaceSizeInBytes, void* beta,
        TensorDescriptor destDesc, void* destData)
    int cudnnConvolutionBackwardBias(
        Handle handle, void* alpha,
        TensorDescriptor srcDesc, void* srcData, void* beta,
        TensorDescriptor destDesc, void* destData)
    int cudnnFindConvolutionBackwardFilterAlgorithm(
        Handle handle, TensorDescriptor xDesc, TensorDescriptor dyDesc,
        ConvolutionDescriptor convDesc, FilterDescriptor dwDesc,
        int requestedAlgoCount, int* returnedAlgoCount,
        ConvolutionBwdFilterAlgoPerf* perfResults)
    int cudnnFindConvolutionBackwardFilterAlgorithmEx(
        Handle handle, TensorDescriptor xDesc, void* x,
        TensorDescriptor dyDesc, void* dy, ConvolutionDescriptor convDesc,
        FilterDescriptor dwDesc, void* dw, int requestedAlgoCount,
        int* returnedAlgoCount, ConvolutionBwdFilterAlgoPerf* perfResults,
        void* workSpace, size_t workSpaceSizeInBytes)
    int cudnnGetConvolutionBackwardFilterAlgorithm(
        Handle handle, TensorDescriptor srcDesc, TensorDescriptor diffDesc,
        ConvolutionDescriptor convDesc, FilterDescriptor filterDesc,
        ConvolutionBwdFilterPreference preference,
        size_t memoryLimitInbytes, ConvolutionBwdFilterAlgo* algo)
    int cudnnGetConvolutionBackwardFilterWorkspaceSize(
        Handle handle, TensorDescriptor srcDesc, TensorDescriptor diffDesc,
        ConvolutionDescriptor convDesc, FilterDescriptor filterDesc,
        ConvolutionBwdFilterAlgo algo, size_t* sizeInBytes)
    int cudnnConvolutionBackwardFilter_v3(
        Handle handle, void* alpha,
        TensorDescriptor srcDesc, void* srcData,
        TensorDescriptor diffDesc, void* diffData,
        ConvolutionDescriptor convDesc, ConvolutionBwdFilterAlgo algo,
        void* workSpace, size_t workSpaceSizeInBytes, void* beta,
        FilterDescriptor gradDesc, void* gradData)
    int cudnnGetConvolutionBackwardDataAlgorithm(
        Handle handle, FilterDescriptor filterDesc,
        TensorDescriptor diffDesc,
        ConvolutionDescriptor convDesc, TensorDescriptor gradDesc,
        ConvolutionBwdDataPreference preference,
        size_t memoryLimitInbytes, ConvolutionBwdDataAlgo* algo)
    int cudnnFindConvolutionBackwardDataAlgorithm(
        Handle handle, TensorDescriptor wDesc, TensorDescriptor dyDesc,
        ConvolutionDescriptor convDesc, FilterDescriptor dxDesc,
        int requestedAlgoCount, int* returnedAlgoCount,
        ConvolutionBwdDataAlgoPerf* perfResults)
    int cudnnFindConvolutionBackwardDataAlgorithmEx(
        Handle handle, FilterDescriptor wDesc, void* w,
        TensorDescriptor dyDesc, void* dy, ConvolutionDescriptor convDesc,
        TensorDescriptor dxDesc, void* dx, int requestedAlgoCount,
        int* returnedAlgoCount, ConvolutionBwdDataAlgoPerf* perfResults,
        void* workSpace, size_t workSpaceSizeInBytes)
    int cudnnGetConvolutionBackwardDataWorkspaceSize(
        Handle handle, FilterDescriptor filterDesc,
        TensorDescriptor diffDesc,
        ConvolutionDescriptor convDesc, TensorDescriptor gradDesc,
        ConvolutionBwdDataAlgo algo, size_t* sizeInBytes)
    int cudnnConvolutionBackwardData_v3(
        Handle handle, void* alpha,
        FilterDescriptor filterDesc, void* filterData,
        TensorDescriptor diffDesc, void* diffData,
        ConvolutionDescriptor convDesc, ConvolutionBwdDataAlgo algo,
        void* workSpace, size_t workSpaceSizeInBytes, void* beta,
        TensorDescriptor gradDesc, void* gradData)

    # Pooling
    int cudnnCreatePoolingDescriptor(PoolingDescriptor* desc)
    int cudnnSetPooling2dDescriptor_v4(
        PoolingDescriptor poolingDesc, PoolingMode mode,
        NanPropagation maxpoolingNanOpt, int windowHeight, int windowWidth,
        int verticalPadding, int horizontalPadding, int verticalStride,
        int horizontalStride)
    int cudnnSetPoolingNdDescriptor_v4(
        PoolingDescriptor poolingDesc, PoolingMode mode,
        NanPropagation maxpoolingNanOpt, int nbDims,
        int* windowDimA, int* paddingA, int* strideA)
    int cudnnDestroyPoolingDescriptor(PoolingDescriptor poolingDesc)
    int cudnnPoolingForward(
        Handle handle, PoolingDescriptor poolingDesc, void* alpha,
        TensorDescriptor srcDesc, void* srcData, void* beta,
        TensorDescriptor dstDesc, void* dstData)
    int cudnnPoolingBackward(
        Handle handle, PoolingDescriptor poolingDesc, void* alpha,
        TensorDescriptor srcDesc, void* srcData,
        TensorDescriptor srcDiffDesc, void* srcDiffData,
        TensorDescriptor destDesc, void* destData, void* beta,
        TensorDescriptor destDiffDesc, void* destDiffData)

    # Batch Normalization
    int cudnnDeriveBNTensorDescriptor(
        TensorDescriptor derivedBnDesc, TensorDescriptor xDesc,
        BatchNormMode mode)
    int cudnnBatchNormalizationForwardTraining(
        Handle handle, BatchNormMode mode,
        void* alpha, void* beta, TensorDescriptor xDesc,
        void* x, TensorDescriptor yDesc, void* y,
        TensorDescriptor bnScaleBiasMeanVarDesc, void* bnScale,
        void* bnBias, double exponentialAverageFactor,
        void* resultRunningMean, void* resultRunningVariance,
        double epsilon, void* resultSaveMean,
        void* resultSaveInvVariance)
    int cudnnBatchNormalizationForwardInference(
        Handle handle, BatchNormMode mode,
        void* alpha, void* beta, TensorDescriptor xDesc,
        void* x, TensorDescriptor yDesc, void* y,
        TensorDescriptor bnScaleBiasMeanVarDesc, void* bnScale,
        void* bnBias, void* estimatedMean, void* estimatedVariance,
        double epsilon)
    int cudnnBatchNormalizationBackward(
        Handle handle, BatchNormMode mode,
        void* alphaDataDiff, void* betaDataDiff,
        void* alphaParamDiff, void* betaParamDiff,
        TensorDescriptor xDesc, void* x,
        TensorDescriptor dyDesc, void* dy,
        TensorDescriptor dxDesc, void* dx,
        TensorDescriptor dBnScaleBiasDesc, void* bnScale,
        void* dBnScaleResult, void* dBnBiasResult,
        double epsilon, void* savedMean, void* savedInvVariance)

    # Activation
    int cudnnCreateActivationDescriptor(
        ActivationDescriptor* activationDesc)
    int cudnnSetActivationDescriptor(
        ActivationDescriptor activationDesc, ActivationMode mode,
        NanPropagation reluNanOpt, double reluCeiling)
    int cudnnDestroyActivationDescriptor(
        ActivationDescriptor activationDesc)
    int cudnnSoftmaxForward(
        Handle handle, SoftmaxAlgorithm algorithm, SoftmaxMode mode,
        void* alpha, TensorDescriptor srcDesc, void* srcData,
        void* beta, TensorDescriptor dstDesc, void* dstData)
    int cudnnSoftmaxBackward(
        Handle handle, SoftmaxAlgorithm algorithm, SoftmaxMode mode,
        void* alpha, TensorDescriptor srcDesc, void* srcData,
        TensorDescriptor srcDiffDesc, void* srcDiffData, void* beta,
        TensorDescriptor destDiffDesc, void* destDiffData)
    int cudnnActivationForward_v4(
        Handle handle, ActivationDescriptor activationDesc, void* alpha,
        TensorDescriptor srcDesc, void* srcData, void* beta,
        TensorDescriptor dstDesc, void* dstData)
    int cudnnActivationBackward_v4(
        Handle handle, ActivationDescriptor activationDesc, void* alpha,
        TensorDescriptor srcDesc, void* srcData,
        TensorDescriptor srcDiffDesc, void* srcDiffData,
        TensorDescriptor destDesc, void* destData, void* beta,
        TensorDescriptor destDiffDesc, void* destDiffData)

    # Dropout
    int cudnnCreateDropoutDescriptor(DropoutDescriptor* desc)
    int cudnnDestroyDropoutDescriptor(DropoutDescriptor dropoutDesc)
    int cudnnDropoutGetStatesSize(Handle handle, size_t* sizeInBytes)
    int cudnnDropoutGetReserveSpaceSize(
        TensorDescriptor xDesc, size_t* sizeInBytes)
    int cudnnSetDropoutDescriptor(
        DropoutDescriptor dropoutDesc, Handle handle, float dropout,
        void* states, size_t stateSizeInBytes, unsigned long long seed)
    int cudnnDropoutBackward(
        Handle handle, DropoutDescriptor dropoutDesc,
        TensorDescriptor dydesc, void* dy, TensorDescriptor dxdesc,
        void* dx, void* reserveSpace, size_t reserveSpaceSizeInBytes)

    # RNN
    int cudnnCreateRNNDescriptor(RNNDescriptor* rnnDesc)
    int cudnnDestroyRNNDescriptor(RNNDescriptor rnnDesc)
    int cudnnSetRNNDescriptor_v5(
        RNNDescriptor rnnDesc, int hiddenSize,
        int numLayers, DropoutDescriptor dropoutDesc, RNNInputMode inputMode,
        DirectionMode direction, RNNMode mode, DataType dataType) nogil
    int cudnnSetRNNDescriptor_v6(
        Handle handle, RNNDescriptor rnnDesc, int hiddenSize,
        int numLayers, DropoutDescriptor dropoutDesc, RNNInputMode inputMode,
        DirectionMode direction, RNNMode mode, RNNAlgo algo, DataType dataType) nogil
    int cudnnGetRNNWorkspaceSize(
        Handle handle, RNNDescriptor rnnDesc, int seqLength,
        TensorDescriptor* xDesc, size_t* sizeInBytes)
    int cudnnGetRNNTrainingReserveSize(
        Handle handle, RNNDescriptor rnnDesc, int seqLength,
        TensorDescriptor* xDesc, size_t* sizeInBytes)
    int cudnnGetRNNParamsSize(
        Handle handle, RNNDescriptor rnnDesc, TensorDescriptor xDesc,
        size_t* sizeInBytes, DataType dataType)
    int cudnnGetRNNLinLayerMatrixParams(
        Handle handle, RNNDescriptor rnnDesc, int layer,
        TensorDescriptor xDesc, FilterDescriptor wDesc, void* w,
        int linLayerID, FilterDescriptor linLayerMatDesc,
        void** linLayerMat)
    int cudnnGetRNNLinLayerBiasParams(
        Handle handle, RNNDescriptor rnnDesc, int layer,
        TensorDescriptor xDesc, FilterDescriptor wDesc, void* w,
        int linLayerID, FilterDescriptor linLayerBiasDesc,
        void** linLayerBias)
    int cudnnRNNForwardInference(
        Handle handle, RNNDescriptor rnnDesc, int seqLength,
        TensorDescriptor* xDesc,
        void* x, TensorDescriptor hxDesc, void* hx, TensorDescriptor cxDesc,
        void* cx, FilterDescriptor wDesc, void* w, TensorDescriptor* yDesc,
        void* y, TensorDescriptor hyDesc, void* hy, TensorDescriptor cyDesc,
        void* cy, void* workspace, size_t workSpaceSizeInBytes)
    int cudnnRNNForwardTraining(
        Handle handle, RNNDescriptor rnnDesc, int seqLength,
        TensorDescriptor* xDesc, void* x,
        TensorDescriptor hxDesc, void* hx, TensorDescriptor cxDesc, void* cx,
        FilterDescriptor wDesc, void* w, TensorDescriptor* yDesc, void* y,
        TensorDescriptor hyDesc, void* hy, TensorDescriptor cyDesc, void* cy,
        void* workspace, size_t workSpaceSizeInBytes, void* reserveSpace,
        size_t reserveSpaceSizeInBytes)
    int cudnnRNNBackwardData(
        Handle handle, RNNDescriptor rnnDesc, int seqLength,
        TensorDescriptor* yDesc, void* y,
        TensorDescriptor* dyDesc, void* dy,
        TensorDescriptor dhyDesc, void* dhy,
        TensorDescriptor dcyDesc, void* dcy,
        FilterDescriptor wDesc, void* w,
        TensorDescriptor hxDesc, void* hx,
        TensorDescriptor cxDesc, void* cx,
        TensorDescriptor* dxDesc, void* dx,
        TensorDescriptor dhxDesc, void* dhx,
        TensorDescriptor dcxDesc, void* dcx, void* workspace,
        size_t workSpaceSizeInBytes, void* reserveSpace,
        size_t reserveSpaceSizeInBytes)
    int cudnnRNNBackwardWeights(
        Handle handle, RNNDescriptor rnnDesc, int seqLength,
        TensorDescriptor* xDesc, void* x, TensorDescriptor hxDesc, void* hx,
        TensorDescriptor* yDesc, void* y,
        void* workspace, size_t workSpaceSizeInBytes, FilterDescriptor dwDesc,
        void* dw, void* reserveSpace, size_t reserveSpaceSizeInBytes)

    # Spatial Transformer
    int cudnnCreateSpatialTransformerDescriptor(
        SpatialTransformerDescriptor* stDesc)
    int cudnnDestroySpatialTransformerDescriptor(
        SpatialTransformerDescriptor stDesc)
    int cudnnSetSpatialTransformerNdDescriptor(
        SpatialTransformerDescriptor stDesc, SamplerType samplerType,
        DataType dataType, int nbDims, int dimA[])
    int cudnnSpatialTfGridGeneratorForward(
        Handle handle, SpatialTransformerDescriptor stDesc,
        void* theta, void* grid)
    int cudnnSpatialTfGridGeneratorBackward(
        Handle handle, SpatialTransformerDescriptor stDesc,
        void* dgrid, void* dtheta)
    int cudnnSpatialTfSamplerForward(
        Handle handle, SpatialTransformerDescriptor stDesc,
        void* alpha, TensorDescriptor xDesc, void* x,
        void* grid, void* beta, TensorDescriptor yDesc, void* y)
    int cudnnSpatialTfSamplerBackward(
        Handle handle, SpatialTransformerDescriptor stDesc,
        void* alpha, TensorDescriptor xDesc, void* x, void* beta,
        TensorDescriptor dxDesc, void* dx, void* alphaDgrid,
        TensorDescriptor dyDesc, void* dy, void* grid,
        void* betaDgrid, void* dgrid)

###############################################################################
# Error handling
###############################################################################

cdef dict STATUS = {
    0: 'CUDNN_STATUS_SUCCESS',
    1: 'CUDNN_STATUS_NOT_INITIALIZED',
    2: 'CUDNN_STATUS_ALLOC_FAILED',
    3: 'CUDNN_STATUS_BAD_PARAM',
    4: 'CUDNN_STATUS_INTERNAL_ERROR',
    5: 'CUDNN_STATUS_INVALID_VALUE',
    6: 'CUDNN_STATUS_ARCH_MISMATCH',
    7: 'CUDNN_STATUS_MAPPING_ERROR',
    8: 'CUDNN_STATUS_EXECUTION_FAILED',
    9: 'CUDNN_STATUS_NOT_SUPPORTED',
    10: 'CUDNN_STATUS_LICENSE_ERROR',
}


class CuDNNError(RuntimeError):

    def __init__(self, int status):
        self.status = status
        msg = cudnnGetErrorString(<Status>status)
        super(CuDNNError, self).__init__('%s: %s' % (STATUS[status], msg))


@cython.profile(False)
cpdef inline check_status(int status):
    if status != 0:
        raise CuDNNError(status)


###############################################################################
# Version
###############################################################################

cpdef size_t getVersion() except *:
    return cudnnGetVersion()


###############################################################################
# Initialization and CUDA cooperation
###############################################################################

cpdef size_t create() except *:
    cdef Handle handle
    with nogil:
        status = cudnnCreate(&handle)
    check_status(status)
    return <size_t>handle


cpdef destroy(size_t handle):
    with nogil:
        status = cudnnDestroy(<Handle>handle)
    check_status(status)


cpdef setStream(size_t handle, size_t stream):
    status = cudnnSetStream(<Handle>handle, <driver.Stream>stream)
    check_status(status)


cpdef size_t getStream(size_t handle) except *:
    cdef driver.Stream stream
    status = cudnnGetStream(<Handle>handle, &stream)
    check_status(status)
    return <size_t>stream


###############################################################################
# Tensor manipulation
###############################################################################

cpdef size_t createTensorDescriptor() except *:
    cdef TensorDescriptor descriptor
    status = cudnnCreateTensorDescriptor(&descriptor)
    check_status(status)
    return <size_t>descriptor


cpdef setTensor4dDescriptor(size_t tensorDesc, int format, int dataType,
                            int n, int c, int h, int w):
    status = cudnnSetTensor4dDescriptor(
        <TensorDescriptor>tensorDesc, <TensorFormat>format,
        <DataType>dataType, n, c, h, w)
    check_status(status)


cpdef setTensor4dDescriptorEx(size_t tensorDesc, int dataType,
                              int n, int c, int h, int w, int nStride,
                              int cStride, int hStride, int wStride):
    status = cudnnSetTensor4dDescriptorEx(
        <TensorDescriptor>tensorDesc, <DataType>dataType, n, c, h, w,
        nStride, cStride, hStride, wStride)
    check_status(status)


cpdef setTensorNdDescriptor(size_t tensorDesc, int dataType, int nbDims,
                            size_t dimA, size_t strideA):
    status = cudnnSetTensorNdDescriptor(
        <TensorDescriptor>tensorDesc, <DataType>dataType, nbDims,
        <int*>dimA, <int*>strideA)
    check_status(status)


cpdef destroyTensorDescriptor(size_t tensorDesc):
    status = cudnnDestroyTensorDescriptor(<TensorDescriptor>tensorDesc)
    check_status(status)


cpdef addTensor_v3(size_t handle, size_t alpha, size_t bDesc,
                   size_t b, size_t beta, size_t yDesc, size_t y):
    with nogil:
        status = cudnnAddTensor_v3(
            <Handle>handle, <void*>alpha, <TensorDescriptor>bDesc,
            <void*>b, <void*>beta, <TensorDescriptor>yDesc, <void*>y)
    check_status(status)


###############################################################################
# Filter manipulation
###############################################################################

cpdef size_t createFilterDescriptor() except *:
    cdef FilterDescriptor desc
    status = cudnnCreateFilterDescriptor(&desc)
    check_status(status)
    return <size_t>desc


cpdef setFilter4dDescriptor_v4(
        size_t filterDesc, int dataType,
        int format, int k, int c, int h, int w):
    status = cudnnSetFilter4dDescriptor_v4(
        <FilterDescriptor>filterDesc, <DataType> dataType,
        <TensorFormat> format, k, c, h, w)
    check_status(status)


cpdef setFilterNdDescriptor_v4(
        size_t filterDesc, int dataType,
        int format, int nbDims, size_t filterDimA):
    status = cudnnSetFilterNdDescriptor_v4(
        <FilterDescriptor>filterDesc, <DataType>dataType,
        <TensorFormat>format, nbDims, <int*>filterDimA)
    check_status(status)


cpdef getFilterNdDescriptor(size_t wDesc, int nbDimsRequested):
    cdef DataType dataType
    cdef TensorFormat format
    cdef int nbDims
    cdef vector.vector[int] filterDimA
    filterDimA.resize(nbDimsRequested)

    status = cudnnGetFilterNdDescriptor_v4(
        <FilterDescriptor>wDesc, nbDimsRequested, &dataType,
        &format, &nbDims, &filterDimA[0])
    check_status(status)
    return (dataType, format, nbDims, tuple(filterDimA))


cpdef destroyFilterDescriptor(size_t filterDesc):
    status = cudnnDestroyFilterDescriptor(<FilterDescriptor>filterDesc)
    check_status(status)


###############################################################################
# Convolution
###############################################################################

cpdef size_t createConvolutionDescriptor() except *:
    cdef ConvolutionDescriptor desc
    status = cudnnCreateConvolutionDescriptor(&desc)
    check_status(status)
    return <size_t>desc


cpdef setConvolutionMathType(size_t convDesc, size_t mathType):
    status = cudnnSetConvolutionMathType(
        <ConvolutionDescriptor>convDesc, <MathType>mathType)
    check_status(status)


cpdef size_t getConvolutionMathType(size_t convDesc) except *:
    cdef MathType mathType
    status = cudnnGetConvolutionMathType(
        <ConvolutionDescriptor>convDesc, &mathType)
    return <size_t>mathType


cpdef setConvolution2dDescriptor_v4(
        size_t convDesc, int pad_h, int pad_w, int u, int v, int dilation_h,
        int dilation_w, int mode):
    status = cudnnSetConvolution2dDescriptor_v4(
        <ConvolutionDescriptor>convDesc, pad_h, pad_w, u, v, dilation_h,
        dilation_w, <ConvolutionMode>mode)
    check_status(status)


cpdef setConvolution2dDescriptor_v5(
        size_t convDesc, int pad_h, int pad_w, int u, int v, int dilation_h,
        int dilation_w, int mode, size_t computeType):
    status = cudnnSetConvolution2dDescriptor_v5(
        <ConvolutionDescriptor>convDesc, pad_h, pad_w, u, v, dilation_h,
        dilation_w, <ConvolutionMode>mode, <DataType>computeType)
    check_status(status)


cpdef setConvolutionNdDescriptor_v3(
        size_t convDesc, int arrayLength, size_t padA, size_t filterStrideA,
        size_t dilationA, int mode, int dataType):
    status = cudnnSetConvolutionNdDescriptor_v3(
        <ConvolutionDescriptor>convDesc, arrayLength, <int*>padA,
        <int*>filterStrideA, <int*>dilationA, <ConvolutionMode>mode,
        <DataType>dataType)
    check_status(status)


cpdef destroyConvolutionDescriptor(size_t convDesc):
    status = cudnnDestroyConvolutionDescriptor(
        <ConvolutionDescriptor>convDesc)
    check_status(status)


cpdef findConvolutionForwardAlgorithm(
        size_t handle, size_t xDesc, size_t wDesc, size_t convDesc,
        size_t yDesc, int requestedAlgoCount):
    cdef vector.vector[ConvolutionFwdAlgoPerf] perfResults
    cdef vector.vector[int] returnedAlgoCount
    perfResults.resize(requestedAlgoCount)
    returnedAlgoCount.resize(1)
    status = cudnnFindConvolutionForwardAlgorithm(
        <Handle> handle, <TensorDescriptor>xDesc, <FilterDescriptor>wDesc,
        <ConvolutionDescriptor>convDesc, <TensorDescriptor>yDesc,
        requestedAlgoCount, &returnedAlgoCount[0], &perfResults[0])
    check_status(status)
    return returnedAlgoCount[0], perfResults


cpdef findConvolutionForwardAlgorithmEx(
        size_t handle, size_t xDesc, size_t x, size_t wDesc, size_t w,
        size_t convDesc, size_t yDesc, size_t y, int requestedAlgoCount,
        size_t workSpace, size_t workSpaceSizeInBytes):
    cdef vector.vector[ConvolutionFwdAlgoPerf] perfResults
    cdef vector.vector[int] returnedAlgoCount
    perfResults.resize(requestedAlgoCount)
    returnedAlgoCount.resize(1)
    status = cudnnFindConvolutionForwardAlgorithmEx(
        <Handle> handle, <TensorDescriptor>xDesc, <void*>x,
        <FilterDescriptor>wDesc, <void*>w, <ConvolutionDescriptor>convDesc,
        <TensorDescriptor>yDesc, <void*>y, requestedAlgoCount,
        &returnedAlgoCount[0], &perfResults[0], <void*>workSpace,
        workSpaceSizeInBytes)
    check_status(status)
    return returnedAlgoCount[0], perfResults


cpdef int getConvolutionForwardAlgorithm(
        size_t handle, size_t srcDesc, size_t filterDesc, size_t convDesc,
        size_t destDesc, ConvolutionFwdPreference preference,
        size_t memoryLimitInbytes) except *:
    cdef ConvolutionFwdAlgo algo
    status = cudnnGetConvolutionForwardAlgorithm(
        <Handle>handle, <TensorDescriptor>srcDesc,
        <FilterDescriptor>filterDesc, <ConvolutionDescriptor>convDesc,
        <TensorDescriptor>destDesc, <ConvolutionFwdPreference>preference,
        memoryLimitInbytes, &algo)
    check_status(status)
    return algo


cpdef size_t getConvolutionForwardWorkspaceSize(
        size_t handle, size_t srcDesc, size_t filterDesc, size_t convDesc,
        size_t destDesc, int algo) except *:
    cdef size_t sizeInBytes
    status = cudnnGetConvolutionForwardWorkspaceSize(
        <Handle>handle, <TensorDescriptor>srcDesc,
        <FilterDescriptor>filterDesc, <ConvolutionDescriptor> convDesc,
        <TensorDescriptor>destDesc, <ConvolutionFwdAlgo>algo, &sizeInBytes)
    check_status(status)
    return sizeInBytes


cpdef convolutionForward(
        size_t handle, size_t alpha, size_t srcDesc, size_t srcData,
        size_t filterDesc, size_t filterData, size_t convDesc, int algo,
        size_t workSpace, size_t workSpaceSizeInBytes, size_t beta,
        size_t destDesc, size_t destData):
    with nogil:
        status = cudnnConvolutionForward(
            <Handle>handle, <void*>alpha,
            <TensorDescriptor>srcDesc, <void*>srcData,
            <FilterDescriptor>filterDesc, <void*>filterData,
            <ConvolutionDescriptor>convDesc, <ConvolutionFwdAlgo>algo,
            <void*>workSpace, workSpaceSizeInBytes, <void*>beta,
            <TensorDescriptor>destDesc, <void*>destData)
    check_status(status)


cpdef convolutionBackwardBias(
        size_t handle, size_t alpha, size_t srcDesc, size_t srcData,
        size_t beta, size_t destDesc, size_t destData):
    with nogil:
        status = cudnnConvolutionBackwardBias(
            <Handle>handle, <void*>alpha,
            <TensorDescriptor>srcDesc, <void*>srcData, <void*>beta,
            <TensorDescriptor>destDesc, <void*>destData)
    check_status(status)


cpdef findConvolutionBackwardFilterAlgorithm(
        size_t handle, size_t xDesc, size_t dyDesc, size_t convDesc,
        size_t dwDesc, int requestedAlgoCount):
    cdef vector.vector[ConvolutionBwdFilterAlgoPerf] perfResults
    cdef vector.vector[int] returnedAlgoCount
    perfResults.resize(requestedAlgoCount)
    returnedAlgoCount.resize(1)
    status = cudnnFindConvolutionBackwardFilterAlgorithm(
        <Handle> handle, <TensorDescriptor>xDesc, <TensorDescriptor>dyDesc,
        <ConvolutionDescriptor>convDesc, <FilterDescriptor>dwDesc,
        requestedAlgoCount, &returnedAlgoCount[0], &perfResults[0])
    check_status(status)
    return returnedAlgoCount[0], perfResults


cpdef findConvolutionBackwardFilterAlgorithmEx(
        size_t handle, size_t xDesc, size_t x, size_t dyDesc, size_t dy,
        size_t convDesc, size_t dwDesc, size_t dw, int requestedAlgoCount,
        size_t workSpace, size_t workSpaceSizeInBytes):
    cdef vector.vector[ConvolutionBwdFilterAlgoPerf] perfResults
    cdef vector.vector[int] returnedAlgoCount
    perfResults.resize(requestedAlgoCount)
    returnedAlgoCount.resize(1)
    status = cudnnFindConvolutionBackwardFilterAlgorithmEx(
        <Handle> handle, <TensorDescriptor>xDesc, <void*>x,
        <TensorDescriptor>dyDesc, <void*>dy, <ConvolutionDescriptor>convDesc,
        <FilterDescriptor>dwDesc, <void*>dw,
        requestedAlgoCount, &returnedAlgoCount[0], &perfResults[0],
        <void*>workSpace, workSpaceSizeInBytes)
    check_status(status)
    return returnedAlgoCount[0], perfResults


cpdef int getConvolutionBackwardFilterAlgorithm(
        size_t handle, size_t srcDesc, size_t diffDesc, size_t convDesc,
        size_t filterDesc, ConvolutionBwdFilterPreference preference,
        size_t memoryLimitInbytes) except *:
    cdef ConvolutionBwdFilterAlgo algo
    status = cudnnGetConvolutionBackwardFilterAlgorithm(
        <Handle>handle, <TensorDescriptor>srcDesc,
        <TensorDescriptor>diffDesc, <ConvolutionDescriptor>convDesc,
        <FilterDescriptor>filterDesc,
        <ConvolutionBwdFilterPreference>preference,
        memoryLimitInbytes, &algo)
    check_status(status)
    return algo


cpdef size_t getConvolutionBackwardFilterWorkspaceSize(
        size_t handle, size_t srcDesc, size_t diffDesc, size_t convDesc,
        size_t filterDesc, int algo) except *:
    cdef size_t sizeInBytes
    status = cudnnGetConvolutionBackwardFilterWorkspaceSize(
        <Handle>handle, <TensorDescriptor>srcDesc,
        <TensorDescriptor>diffDesc, <ConvolutionDescriptor> convDesc,
        <FilterDescriptor>filterDesc, <ConvolutionBwdFilterAlgo>algo,
        &sizeInBytes)
    check_status(status)
    return sizeInBytes


cpdef convolutionBackwardFilter_v3(
        size_t handle, size_t alpha, size_t srcDesc, size_t srcData,
        size_t diffDesc, size_t diffData, size_t convDesc, int algo,
        size_t workSpace, size_t workSpaceSizeInBytes, size_t beta,
        size_t gradDesc, size_t gradData):
    with nogil:
        status = cudnnConvolutionBackwardFilter_v3(
            <Handle>handle, <void*>alpha,
            <TensorDescriptor>srcDesc, <void*>srcData,
            <TensorDescriptor>diffDesc, <void*>diffData,
            <ConvolutionDescriptor>convDesc, <ConvolutionBwdFilterAlgo>algo,
            <void*>workSpace, workSpaceSizeInBytes, <void*>beta,
            <FilterDescriptor>gradDesc, <void*>gradData)
    check_status(status)


cpdef findConvolutionBackwardDataAlgorithm(
        size_t handle, size_t wDesc, size_t dyDesc, size_t convDesc,
        size_t dxDesc, int requestedAlgoCount):
    cdef vector.vector[ConvolutionBwdDataAlgoPerf] perfResults
    cdef vector.vector[int] returnedAlgoCount
    perfResults.resize(requestedAlgoCount)
    returnedAlgoCount.resize(1)
    status = cudnnFindConvolutionBackwardDataAlgorithm(
        <Handle> handle, <FilterDescriptor>wDesc, <TensorDescriptor>dyDesc,
        <ConvolutionDescriptor>convDesc, <TensorDescriptor>dxDesc,
        requestedAlgoCount, &returnedAlgoCount[0], &perfResults[0])
    check_status(status)
    return returnedAlgoCount[0], perfResults


cpdef findConvolutionBackwardDataAlgorithmEx(
        size_t handle, size_t wDesc, size_t w, size_t dyDesc, size_t dy,
        size_t convDesc, size_t dxDesc, size_t dx,
        int requestedAlgoCount, size_t workSpace, size_t workSpaceSizeInBytes):
    cdef vector.vector[ConvolutionBwdDataAlgoPerf] perfResults
    cdef vector.vector[int] returnedAlgoCount
    perfResults.resize(requestedAlgoCount)
    returnedAlgoCount.resize(1)
    status = cudnnFindConvolutionBackwardDataAlgorithmEx(
        <Handle> handle, <FilterDescriptor>wDesc, <void*>w,
        <TensorDescriptor>dyDesc, <void*>dy, <ConvolutionDescriptor>convDesc,
        <TensorDescriptor>dxDesc, <void*>dx,
        requestedAlgoCount, &returnedAlgoCount[0], &perfResults[0],
        <void*>workSpace, workSpaceSizeInBytes)
    check_status(status)
    return returnedAlgoCount[0], perfResults


cpdef int getConvolutionBackwardDataAlgorithm(
        size_t handle, size_t filterDesc, size_t diffDesc, size_t convDesc,
        size_t gradDesc, size_t preference,
        size_t memoryLimitInbytes) except *:
    cdef ConvolutionBwdDataAlgo algo
    status = cudnnGetConvolutionBackwardDataAlgorithm(
        <Handle>handle, <FilterDescriptor>filterDesc,
        <TensorDescriptor>diffDesc, <ConvolutionDescriptor>convDesc,
        <TensorDescriptor>gradDesc, <ConvolutionBwdDataPreference>preference,
        memoryLimitInbytes, &algo)
    check_status(status)
    return algo


cpdef size_t getConvolutionBackwardDataWorkspaceSize(
        size_t handle, size_t filterDesc, size_t diffDesc, size_t convDesc,
        size_t gradDesc, int algo) except *:
    cdef size_t sizeInBytes
    status = cudnnGetConvolutionBackwardDataWorkspaceSize(
        <Handle>handle, <FilterDescriptor>filterDesc,
        <TensorDescriptor>diffDesc,
        <ConvolutionDescriptor>convDesc, <TensorDescriptor>gradDesc,
        <ConvolutionBwdDataAlgo>algo, &sizeInBytes)
    check_status(status)
    return sizeInBytes


cpdef convolutionBackwardData_v3(
        size_t handle, size_t alpha, size_t filterDesc, size_t filterData,
        size_t diffDesc, size_t diffData, size_t convDesc, int algo,
        size_t workSpace, size_t workSpaceSizeInBytes, size_t beta,
        size_t gradDesc, size_t gradData):
    with nogil:
        status = cudnnConvolutionBackwardData_v3(
            <Handle>handle, <void*>alpha,
            <FilterDescriptor>filterDesc, <void*>filterData,
            <TensorDescriptor>diffDesc, <void*>diffData,
            <ConvolutionDescriptor>convDesc, <ConvolutionBwdDataAlgo>algo,
            <void*>workSpace, workSpaceSizeInBytes, <void*>beta,
            <TensorDescriptor>gradDesc, <void*>gradData)
    check_status(status)

###############################################################################
# Pooling
###############################################################################

cpdef size_t createPoolingDescriptor() except *:
    cdef PoolingDescriptor desc
    status = cudnnCreatePoolingDescriptor(&desc)
    check_status(status)
    return <size_t>desc


cpdef setPooling2dDescriptor_v4(
        size_t poolingDesc, int mode, int maxpoolingNanOpt, int windowHeight,
        int windowWidth, int verticalPadding, int horizontalPadding,
        int verticalStride, int horizontalStride):
    status = cudnnSetPooling2dDescriptor_v4(
        <PoolingDescriptor>poolingDesc, <PoolingMode>mode,
        <NanPropagation>maxpoolingNanOpt, windowHeight, windowWidth,
        verticalPadding, horizontalPadding, verticalStride, horizontalStride)
    check_status(status)


cpdef setPoolingNdDescriptor_v4(
        size_t poolingDesc, int mode, int maxpoolingNanOpt, int nbDims,
        size_t windowDimA, size_t paddingA, size_t strideA):
    status = cudnnSetPoolingNdDescriptor_v4(
        <PoolingDescriptor>poolingDesc, <PoolingMode>mode,
        <NanPropagation>maxpoolingNanOpt, nbDims,
        <int*>windowDimA, <int*>paddingA, <int*>strideA)
    check_status(status)


cpdef destroyPoolingDescriptor(size_t poolingDesc):
    status = cudnnDestroyPoolingDescriptor(<PoolingDescriptor>poolingDesc)
    check_status(status)


cpdef poolingForward(
        size_t handle, size_t poolingDesc, size_t alpha, size_t srcDesc,
        size_t srcData, size_t beta, size_t dstDesc, size_t dstData):
    with nogil:
        status = cudnnPoolingForward(
            <Handle>handle, <PoolingDescriptor>poolingDesc, <void*>alpha,
            <TensorDescriptor>srcDesc, <void*>srcData, <void*>beta,
            <TensorDescriptor>dstDesc, <void*>dstData)
    check_status(status)


cpdef poolingBackward(
        size_t handle, size_t poolingDesc, size_t alpha, size_t srcDesc,
        size_t srcData, size_t srcDiffDesc, size_t srcDiffData,
        size_t destDesc, size_t destData, size_t beta, size_t destDiffDesc,
        size_t destDiffData):
    with nogil:
        status = cudnnPoolingBackward(
            <Handle>handle, <PoolingDescriptor>poolingDesc, <void*>alpha,
            <TensorDescriptor>srcDesc, <void*>srcData,
            <TensorDescriptor>srcDiffDesc, <void*>srcDiffData,
            <TensorDescriptor>destDesc, <void*>destData, <void*>beta,
            <TensorDescriptor>destDiffDesc, <void*>destDiffData)
    check_status(status)

###############################################################################
# Batch Normalization
###############################################################################

cpdef deriveBNTensorDescriptor(
        size_t derivedBnDesc, size_t xDesc, int mode):
    status = cudnnDeriveBNTensorDescriptor(
        <TensorDescriptor>derivedBnDesc, <TensorDescriptor>xDesc,
        <BatchNormMode> mode)
    check_status(status)


cpdef batchNormalizationForwardTraining(
        size_t handle, int mode,
        size_t alpha, size_t beta, size_t xDesc,
        size_t x, size_t yDesc, size_t y,
        size_t bnScaleBiasMeanVarDesc, size_t bnScale,
        size_t bnBias, double exponentialAverageFactor,
        size_t resultRunningMean, size_t resultRunningVariance,
        double epsilon, size_t resultSaveMean, size_t resultSaveInvVariance):
    with nogil:
        status = cudnnBatchNormalizationForwardTraining(
            <Handle>handle, <BatchNormMode> mode,
            <void*>alpha, <void*>beta, <TensorDescriptor>xDesc,
            <void*>x, <TensorDescriptor>yDesc, <void*>y,
            <TensorDescriptor>bnScaleBiasMeanVarDesc, <void*>bnScale,
            <void*>bnBias, exponentialAverageFactor,
            <void*>resultRunningMean, <void*>resultRunningVariance,
            epsilon, <void*>resultSaveMean, <void*>resultSaveInvVariance)
    check_status(status)


cpdef batchNormalizationForwardInference(
        size_t handle, int mode,
        size_t alpha, size_t beta, size_t xDesc,
        size_t x, size_t yDesc, size_t y,
        size_t bnScaleBiasMeanVarDesc, size_t bnScale,
        size_t bnBias, size_t estimatedMean, size_t estimatedVariance,
        double epsilon):
    with nogil:
        status = cudnnBatchNormalizationForwardInference(
            <Handle>handle, <BatchNormMode> mode,
            <void*>alpha, <void*>beta, <TensorDescriptor>xDesc,
            <void*>x, <TensorDescriptor>yDesc, <void*>y,
            <TensorDescriptor>bnScaleBiasMeanVarDesc, <void*>bnScale,
            <void*>bnBias, <void*>estimatedMean, <void*>estimatedVariance,
            epsilon)
    check_status(status)


cpdef batchNormalizationBackward(
        size_t handle, int mode,
        size_t alphaDataDiff, size_t betaDataDiff,
        size_t alphaParamDiff, size_t betaParamDiff,
        size_t xDesc, size_t x, size_t dyDesc,
        size_t dy, size_t dxDesc, size_t dx,
        size_t dBnScaleBiasDesc, size_t bnScale,
        size_t dBnScaleResult, size_t dBnBiasResult,
        double epsilon, size_t savedMean, size_t savedInvVariance):
    with nogil:
        status = cudnnBatchNormalizationBackward(
            <Handle>handle, <BatchNormMode>mode,
            <void*>alphaDataDiff, <void*>betaDataDiff,
            <void*>alphaParamDiff, <void*>betaParamDiff,
            <TensorDescriptor>xDesc, <void*>x,
            <TensorDescriptor>dyDesc, <void*>dy,
            <TensorDescriptor>dxDesc, <void*>dx,
            <TensorDescriptor>dBnScaleBiasDesc, <void*>bnScale,
            <void*>dBnScaleResult, <void*>dBnBiasResult,
            epsilon, <void*>savedMean, <void*>savedInvVariance)
    check_status(status)

###############################################################################
# Activation
###############################################################################

cpdef size_t createActivationDescriptor() except *:
    cdef ActivationDescriptor activationDesc
    status = cudnnCreateActivationDescriptor(&activationDesc)
    check_status(status)
    return <size_t>activationDesc


cpdef setActivationDescriptor(
        size_t activationDesc, int mode, int reluNanOpt, double reluCeiling):
    status = cudnnSetActivationDescriptor(
        <ActivationDescriptor>activationDesc, <ActivationMode>mode,
        <NanPropagation>reluNanOpt, reluCeiling)
    check_status(status)


cpdef destroyActivationDescriptor(size_t activationDesc):
    status = cudnnDestroyActivationDescriptor(
        <ActivationDescriptor>activationDesc)
    check_status(status)


cpdef softmaxForward(
        size_t handle, int algorithm, int mode, size_t alpha, size_t srcDesc,
        size_t srcData, size_t beta, size_t dstDesc, size_t dstData):
    with nogil:
        status = cudnnSoftmaxForward(
            <Handle>handle, <SoftmaxAlgorithm>algorithm, <SoftmaxMode>mode,
            <void*>alpha, <TensorDescriptor>srcDesc, <void*>srcData,
            <void*>beta, <TensorDescriptor>dstDesc, <void*>dstData)
    check_status(status)


cpdef softmaxBackward(
        size_t handle, int algorithm, int mode, size_t alpha, size_t srcDesc,
        size_t srcData, size_t srcDiffDesc, size_t srcDiffData, size_t beta,
        size_t destDiffDesc, size_t destDiffData):
    with nogil:
        status = cudnnSoftmaxBackward(
            <Handle>handle, <SoftmaxAlgorithm>algorithm, <SoftmaxMode>mode,
            <void*>alpha, <TensorDescriptor>srcDesc, <void*>srcData,
            <TensorDescriptor>srcDiffDesc, <void*>srcDiffData, <void*>beta,
            <TensorDescriptor>destDiffDesc, <void*>destDiffData)
    check_status(status)


cpdef activationForward_v4(
        size_t handle, size_t activationDesc, size_t alpha, size_t srcDesc,
        size_t srcData, size_t beta, size_t dstDesc, size_t dstData):
    with nogil:
        status = cudnnActivationForward_v4(
            <Handle>handle, <ActivationDescriptor>activationDesc, <void*>alpha,
            <TensorDescriptor>srcDesc, <void*>srcData, <void*>beta,
            <TensorDescriptor>dstDesc, <void*>dstData)
    check_status(status)


cpdef activationBackward_v4(
        size_t handle, size_t activationDesc, size_t alpha, size_t srcDesc,
        size_t srcData, size_t srcDiffDesc, size_t srcDiffData,
        size_t destDesc, size_t destData, size_t beta, size_t destDiffDesc,
        size_t destDiffData):
    with nogil:
        status = cudnnActivationBackward_v4(
            <Handle>handle, <ActivationDescriptor>activationDesc, <void*>alpha,
            <TensorDescriptor>srcDesc, <void*>srcData,
            <TensorDescriptor>srcDiffDesc, <void*>srcDiffData,
            <TensorDescriptor>destDesc, <void*>destData, <void*>beta,
            <TensorDescriptor>destDiffDesc, <void*>destDiffData)
    check_status(status)


# Dropout

cpdef size_t createDropoutDescriptor() except *:
    cdef DropoutDescriptor desc
    status = cudnnCreateDropoutDescriptor(&desc)
    check_status(status)
    return <size_t>desc


cpdef destroyDropoutDescriptor(size_t dropoutDesc):
    status = cudnnDestroyDropoutDescriptor(<DropoutDescriptor>dropoutDesc)
    check_status(status)


cpdef size_t dropoutGetStatesSize(size_t handle) except *:
    cdef size_t sizeInBytes
    status = cudnnDropoutGetStatesSize(
        <Handle>handle, &sizeInBytes)
    check_status(status)
    return sizeInBytes


cpdef setDropoutDescriptor(
        size_t dropoutDesc, size_t handle, float dropout,
        size_t states, size_t stateSizeInBytes, unsigned long long seed):
    status = cudnnSetDropoutDescriptor(
        <DropoutDescriptor>dropoutDesc, <Handle>handle, dropout,
        <void*>states, stateSizeInBytes, seed)
    check_status(status)


# RNN

cpdef size_t createRNNDescriptor() except *:
    cdef RNNDescriptor desc
    status = cudnnCreateRNNDescriptor(&desc)
    check_status(status)
    return <size_t>desc


cpdef destroyRNNDescriptor(size_t rnnDesc):
    status = cudnnDestroyRNNDescriptor(<RNNDescriptor>rnnDesc)
    check_status(status)


cpdef setRNNDescriptor_v5(
        size_t rnnDesc, int hiddenSize, int numLayers,
        size_t dropoutDesc, int inputMode, int direction, int mode,
        int dataType):
    status = cudnnSetRNNDescriptor_v5(
        <RNNDescriptor>rnnDesc, hiddenSize, numLayers,
        <DropoutDescriptor>dropoutDesc, <RNNInputMode>inputMode,
        <DirectionMode>direction, <RNNMode>mode, <DataType>dataType)
    check_status(status)


cpdef getRNNWorkspaceSize(
        size_t handle, size_t rnnDesc, int seqLength, size_t xDesc):
    cdef size_t sizeInBytes
    status = cudnnGetRNNWorkspaceSize(
        <Handle>handle, <RNNDescriptor>rnnDesc, seqLength,
        <TensorDescriptor*>xDesc, &sizeInBytes)
    check_status(status)
    return sizeInBytes


cpdef getRNNTrainingReserveSize(
        size_t handle, size_t rnnDesc, int seqLength, size_t xDesc):
    cdef size_t sizeInBytes
    status = cudnnGetRNNTrainingReserveSize(
        <Handle>handle, <RNNDescriptor>rnnDesc, seqLength,
        <TensorDescriptor*>xDesc, &sizeInBytes)
    check_status(status)
    return sizeInBytes


cpdef getRNNParamsSize(
        size_t handle, size_t rnnDesc, size_t xDesc, int dataType):
    cdef size_t sizeInBytes
    status = cudnnGetRNNParamsSize(
        <Handle>handle, <RNNDescriptor>rnnDesc, <TensorDescriptor>xDesc,
        &sizeInBytes, <DataType>dataType)
    check_status(status)
    return sizeInBytes


cpdef getRNNLinLayerMatrixParams(
        size_t handle, size_t rnnDesc, int layer, size_t xDesc, size_t wDesc,
        size_t w, int linLayerID, size_t linLayerMatDesc, size_t linLayerMat):
    status = cudnnGetRNNLinLayerMatrixParams(
        <Handle>handle, <RNNDescriptor>rnnDesc, layer,
        <TensorDescriptor>xDesc, <FilterDescriptor>wDesc, <void*>w,
        linLayerID, <FilterDescriptor>linLayerMatDesc, <void**>linLayerMat)
    check_status(status)


cpdef getRNNLinLayerBiasParams(
        size_t handle, size_t rnnDesc, int layer, size_t xDesc, size_t wDesc,
        size_t w, int linLayerID, size_t linLayerBiasDesc,
        size_t linLayerBias):
    status = cudnnGetRNNLinLayerBiasParams(
        <Handle>handle, <RNNDescriptor>rnnDesc, layer,
        <TensorDescriptor>xDesc, <FilterDescriptor>wDesc, <void*>w,
        linLayerID, <FilterDescriptor>linLayerBiasDesc, <void**>linLayerBias)
    check_status(status)


cpdef RNNForwardInference(
        size_t handle, size_t rnnDesc, int seqLength, size_t xDesc,
        size_t x, size_t hxDesc, size_t hx, size_t cxDesc,
        size_t cx, size_t wDesc, size_t w, size_t yDesc,
        size_t y, size_t hyDesc, size_t hy, size_t cyDesc,
        size_t cy, size_t workspace, size_t workSpaceSizeInBytes):
    with nogil:
        status = cudnnRNNForwardInference(
            <Handle>handle, <RNNDescriptor>rnnDesc, seqLength,
            <TensorDescriptor*>xDesc, <void*>x,
            <TensorDescriptor>hxDesc, <void*>hx,
            <TensorDescriptor>cxDesc, <void*>cx,
            <FilterDescriptor>wDesc, <void*>w,
            <TensorDescriptor*>yDesc, <void*>y,
            <TensorDescriptor>hyDesc, <void*>hy,
            <TensorDescriptor>cyDesc, <void*>cy,
            <void*>workspace, workSpaceSizeInBytes)
    check_status(status)


cpdef RNNForwardTraining(
        size_t handle, size_t rnnDesc, int seqLength, size_t xDesc, size_t x,
        size_t hxDesc, size_t hx, size_t cxDesc, size_t cx,
        size_t wDesc, size_t w, size_t yDesc, size_t y,
        size_t hyDesc, size_t hy, size_t cyDesc, size_t cy,
        size_t workspace, size_t workSpaceSizeInBytes, size_t reserveSpace,
        size_t reserveSpaceSizeInBytes):
    with nogil:
        status = cudnnRNNForwardTraining(
            <Handle>handle, <RNNDescriptor>rnnDesc, seqLength,
            <TensorDescriptor*>xDesc, <void*>x,
            <TensorDescriptor>hxDesc, <void*>hx,
            <TensorDescriptor>cxDesc, <void*>cx,
            <FilterDescriptor>wDesc, <void*>w,
            <TensorDescriptor*>yDesc, <void*>y,
            <TensorDescriptor>hyDesc, <void*> hy,
            <TensorDescriptor>cyDesc, <void*>cy,
            <void*>workspace, workSpaceSizeInBytes,
            <void*>reserveSpace, reserveSpaceSizeInBytes)
    check_status(status)


cpdef RNNBackwardData(
        size_t handle, size_t rnnDesc, int seqLength, size_t yDesc, size_t y,
        size_t dyDesc, size_t dy, size_t dhyDesc, size_t dhy,
        size_t dcyDesc, size_t dcy, size_t wDesc, size_t w,
        size_t hxDesc, size_t hx, size_t cxDesc, size_t cx,
        size_t dxDesc, size_t dx, size_t dhxDesc, size_t dhx,
        size_t dcxDesc, size_t dcx, size_t workspace,
        size_t workSpaceSizeInBytes, size_t reserveSpace,
        size_t reserveSpaceSizeInBytes):
    with nogil:
        status = cudnnRNNBackwardData(
            <Handle>handle, <RNNDescriptor>rnnDesc, seqLength,
            <TensorDescriptor*>yDesc, <void*>y,
            <TensorDescriptor*>dyDesc, <void*>dy,
            <TensorDescriptor>dhyDesc, <void*>dhy,
            <TensorDescriptor>dcyDesc, <void*>dcy,
            <FilterDescriptor>wDesc, <void*>w,
            <TensorDescriptor>hxDesc, <void*>hx,
            <TensorDescriptor>cxDesc, <void*>cx,
            <TensorDescriptor*>dxDesc, <void*>dx,
            <TensorDescriptor>dhxDesc, <void*>dhx,
            <TensorDescriptor>dcxDesc, <void*>dcx,
            <void*>workspace, workSpaceSizeInBytes,
            <void*>reserveSpace, reserveSpaceSizeInBytes)
    check_status(status)


cpdef RNNBackwardWeights(
        size_t handle, size_t rnnDesc, int seqLength, size_t xDesc, size_t x,
        size_t hxDesc, size_t hx, size_t yDesc, size_t y,
        size_t workspace, size_t workSpaceSizeInBytes, size_t dwDesc,
        size_t dw, size_t reserveSpace, size_t reserveSpaceSizeInBytes):
    with nogil:
        status = cudnnRNNBackwardWeights(
            <Handle>handle, <RNNDescriptor>rnnDesc, seqLength,
            <TensorDescriptor*>xDesc, <void*>x,
            <TensorDescriptor>hxDesc, <void*>hx,
            <TensorDescriptor*>yDesc, <void*>y,
            <void*>workspace, workSpaceSizeInBytes,
            <FilterDescriptor>dwDesc, <void*>dw,
            <void*>reserveSpace, reserveSpaceSizeInBytes)
    check_status(status)


# Spatial Transformer

cpdef size_t createSpatialTransformerDescriptor() except *:
    cdef SpatialTransformerDescriptor stDesc
    status = cudnnCreateSpatialTransformerDescriptor(&stDesc)
    check_status(status)
    return <size_t>stDesc


cpdef destroySpatialTransformerDescriptor(size_t stDesc):
    status = cudnnDestroySpatialTransformerDescriptor(
        <SpatialTransformerDescriptor>stDesc)
    check_status(status)


cpdef setSpatialTransformerDescriptor(
        size_t stDesc, size_t samplerType, int dataType,
        int nbDims, size_t dimA):
    status = cudnnSetSpatialTransformerNdDescriptor(
        <SpatialTransformerDescriptor>stDesc, <SamplerType>samplerType,
        <DataType>dataType, nbDims, <int*>dimA)
    check_status(status)


cpdef spatialTfGridGeneratorForward(
        size_t handle, size_t stDesc, size_t theta, size_t grid):
    with nogil:
        status = cudnnSpatialTfGridGeneratorForward(
            <Handle>handle, <SpatialTransformerDescriptor> stDesc,
            <void*>theta, <void*>grid)
    check_status(status)


cpdef spatialTfGridGeneratorBackward(
        size_t handle, size_t stDesc, size_t dgrid, size_t dtheta):
    with nogil:
        status = cudnnSpatialTfGridGeneratorBackward(
            <Handle>handle, <SpatialTransformerDescriptor>stDesc,
            <void*>dgrid, <void*>dtheta)
    check_status(status)


cpdef spatialTfSamplerForward(
        size_t handle, size_t stDesc, size_t alpha, size_t xDesc,
        size_t x, size_t grid, size_t beta, size_t yDesc, size_t y):
    with nogil:
        status = cudnnSpatialTfSamplerForward(
            <Handle>handle, <SpatialTransformerDescriptor>stDesc,
            <void*>alpha, <TensorDescriptor>xDesc, <void*>x, <void*>grid,
            <void*>beta, <TensorDescriptor>yDesc, <void*>y)
    check_status(status)


cpdef spatialTfSamplerBackward(
        size_t handle, size_t stDesc, size_t alpha, size_t xDesc,
        size_t x, size_t beta, size_t dxDesc, size_t dx, size_t alphaDgrid,
        size_t dyDesc, size_t dy, size_t grid, size_t betaDgrid, size_t dgrid):
    with nogil:
        status = cudnnSpatialTfSamplerBackward(
            <Handle>handle, <SpatialTransformerDescriptor>stDesc,
            <void*>alpha, <TensorDescriptor>xDesc, <void*>x, <void*>beta,
            <TensorDescriptor>dxDesc, <void*>dx, <void*>alphaDgrid,
            <TensorDescriptor>dyDesc, <void*>dy, <void*>grid,
            <void*>betaDgrid, <void*>dgrid)
    check_status(status)<|MERGE_RESOLUTION|>--- conflicted
+++ resolved
@@ -34,15 +34,11 @@
     int cudnnSetTensor4dDescriptorEx(
         TensorDescriptor tensorDesc, DataType dataType,
         int n, int c, int h, int w,
-<<<<<<< HEAD
         int nStride, int cStride, int hStride, int wStride)
     int cudnnGetTensor4dDescriptor(
         TensorDescriptor tensorDesc, DataType* dataType,
         int* n, int* c, int* h, int* w,
         int* nStride, int* cStride, int* hStride, int* wStride) nogil
-=======
-        int nStride, int cStride, int hStride, int wStride) nogil
->>>>>>> b4697ea4
     int cudnnSetTensorNdDescriptor(
         TensorDescriptor tensorDesc, DataType dataType, int nbDims,
         int* dimA, int* strideA)
