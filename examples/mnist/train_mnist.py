#!/usr/bin/env python
"""Chainer example: train a multi-layer perceptron on MNIST

This is a minimal example to write a feed-forward net. It requires scikit-learn
to load MNIST dataset.

"""
import argparse

import numpy as np
import six

import chainer
from chainer import computational_graph as c
from chainer import cuda
import chainer.functions as F
from chainer import optimizers

<<<<<<< HEAD
=======
import data
>>>>>>> d7cc6b41

parser = argparse.ArgumentParser(description='Chainer example: MNIST')
parser.add_argument('--gpu', '-g', default=-1, type=int,
                    help='GPU ID (negative value indicates CPU)')
args = parser.parse_args()

batchsize = 100
n_epoch = 20
n_units = 1000

# Prepare dataset
print('load MNIST dataset')
mnist = data.load_mnist_data()
mnist['data'] = mnist['data'].astype(np.float32)
mnist['data'] /= 255
mnist['target'] = mnist['target'].astype(np.int32)

N = 60000
x_train, x_test = np.split(mnist['data'],   [N])
y_train, y_test = np.split(mnist['target'], [N])
N_test = y_test.size

# Prepare multi-layer perceptron model
model = chainer.FunctionSet(l1=F.Linear(784, n_units),
                            l2=F.Linear(n_units, n_units),
                            l3=F.Linear(n_units, 10))
if args.gpu >= 0:
    cuda.init(args.gpu)
    model.to_gpu()

# Neural net architecture


def forward(x_data, y_data, train=True):
    x, t = chainer.Variable(x_data), chainer.Variable(y_data)
    h1 = F.dropout(F.relu(model.l1(x)),  train=train)
    h2 = F.dropout(F.relu(model.l2(h1)), train=train)
    y = model.l3(h2)
    return F.softmax_cross_entropy(y, t), F.accuracy(y, t)

# Setup optimizer
optimizer = optimizers.Adam()
optimizer.setup(model.collect_parameters())

# Learning loop
for epoch in six.moves.range(1, n_epoch + 1):
    print('epoch', epoch)

    # training
    perm = np.random.permutation(N)
    sum_accuracy = 0
    sum_loss = 0
    for i in six.moves.range(0, N, batchsize):
        x_batch = x_train[perm[i:i + batchsize]]
        y_batch = y_train[perm[i:i + batchsize]]
        if args.gpu >= 0:
            x_batch = cuda.to_gpu(x_batch)
            y_batch = cuda.to_gpu(y_batch)

        optimizer.zero_grads()
        loss, acc = forward(x_batch, y_batch)
        loss.backward()
        optimizer.update()

        if epoch == 1 and i == 0:
            with open("graph.dot", "w") as o:
                o.write(c.build_computational_graph((loss, )).dump())
            with open("graph.wo_split.dot", "w") as o:
                g = c.build_computational_graph((loss, ),
                                                remove_split=True)
                o.write(g.dump())
            print('graph generated')

        sum_loss += float(cuda.to_cpu(loss.data)) * batchsize
        sum_accuracy += float(cuda.to_cpu(acc.data)) * batchsize

    print('train mean loss={}, accuracy={}'.format(
        sum_loss / N, sum_accuracy / N))

    # evaluation
    sum_accuracy = 0
    sum_loss = 0
    for i in six.moves.range(0, N_test, batchsize):
        x_batch = x_test[i:i + batchsize]
        y_batch = y_test[i:i + batchsize]
        if args.gpu >= 0:
            x_batch = cuda.to_gpu(x_batch)
            y_batch = cuda.to_gpu(y_batch)

        loss, acc = forward(x_batch, y_batch, train=False)

        sum_loss += float(cuda.to_cpu(loss.data)) * batchsize
        sum_accuracy += float(cuda.to_cpu(acc.data)) * batchsize

    print('test  mean loss={}, accuracy={}'.format(
        sum_loss / N_test, sum_accuracy / N_test))<|MERGE_RESOLUTION|>--- conflicted
+++ resolved
@@ -16,10 +16,8 @@
 import chainer.functions as F
 from chainer import optimizers
 
-<<<<<<< HEAD
-=======
 import data
->>>>>>> d7cc6b41
+
 
 parser = argparse.ArgumentParser(description='Chainer example: MNIST')
 parser.add_argument('--gpu', '-g', default=-1, type=int,
