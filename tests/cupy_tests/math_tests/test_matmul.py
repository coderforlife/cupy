--- conflicted
+++ resolved
@@ -52,7 +52,6 @@
             return xp.array([])
         x1 = testing.shaped_arange(self.shape_pair[0], xp, dtype1)
         x2 = testing.shaped_arange(self.shape_pair[1], xp, dtype2)
-<<<<<<< HEAD
         return operator.matmul(x1, x2)
 
     # Since calculation accuracy is bad for (float16, int8).
@@ -73,8 +72,6 @@
     def test_operator_matmul3(self, xp):
         x1 = testing.shaped_arange(self.shape_pair[0], xp, numpy.int8)
         x2 = testing.shaped_arange(self.shape_pair[1], xp, numpy.float16)
-=======
->>>>>>> 6e302037
         return operator.matmul(x1, x2)
 
     @testing.with_requires('numpy>=1.10')
@@ -88,7 +85,6 @@
             return xp.array([])
         x1 = testing.shaped_arange(self.shape_pair[0], xp, dtype1)
         x2 = testing.shaped_arange(self.shape_pair[1], xp, dtype2)
-<<<<<<< HEAD
         return xp.matmul(x1, x2)
 
     # Since calculation accuracy is bad for (float16, int8).
@@ -105,6 +101,4 @@
     def test_cupy_matmul3(self, xp):
         x1 = testing.shaped_arange(self.shape_pair[0], xp, numpy.int8)
         x2 = testing.shaped_arange(self.shape_pair[1], xp, numpy.float16)
-=======
->>>>>>> 6e302037
         return xp.matmul(x1, x2)