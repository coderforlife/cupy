--- conflicted
+++ resolved
@@ -176,31 +176,20 @@
 
         w, v = cusolver.syevj(a, UPLO=self.UPLO, with_eigen_vector=True)
 
-<<<<<<< HEAD
-        self.assertEqual(v.shape, a.shape)
-        self.assertEqual(w.shape, a.shape[:-1])
-=======
         assert v.shape == a.shape
         assert w.shape == a.shape[:-1]
->>>>>>> db1588ad
-
-
-@testing.parameterize(*testing.product({
-    'dtype': [numpy.float32, numpy.float64, numpy.complex64, numpy.complex128],
-<<<<<<< HEAD
+
+
+@testing.parameterize(*testing.product({
+    'dtype': [numpy.float32, numpy.float64, numpy.complex64, numpy.complex128],
     'n': [10, 100],
     'nrhs': [None, 1, 10],
-=======
-    'shape': [(32, 32), (37, 32)],
-    'nrhs': [None, 1, 4],
->>>>>>> db1588ad
     'compute_type': [None,
                      _linalg.COMPUTE_TYPE_FP16,
                      _linalg.COMPUTE_TYPE_TF32,
                      _linalg.COMPUTE_TYPE_FP32],
 }))
 @attr.gpu
-<<<<<<< HEAD
 class TestGesv(unittest.TestCase):
     _tol = {'f': 1e-5, 'd': 1e-12}
 
@@ -234,20 +223,11 @@
         self.tol = self._tol[self.r_dtype]
         self.a = cupy.array(a)
         self.b = cupy.array(b)
-=======
-class TestGels(unittest.TestCase):
-    _tol = {'f': 1e-5, 'd': 1e-12}
-
-    def setUp(self):
-        if not cusolver.check_availability('gels'):
-            pytest.skip('gels is not available')
->>>>>>> db1588ad
         if self.compute_type is not None:
             self.old_compute_type = _linalg.get_compute_type(self.dtype)
             _linalg.set_compute_type(self.dtype, self.compute_type)
 
-<<<<<<< HEAD
-    def tearDonw(self):
+    def tearDown(self):
         if self.compute_type is not None:
             _linalg.set_compute_type(self.dtype, self.old_compute_type)
 
@@ -255,7 +235,28 @@
         x = cusolver.gesv(self.a, self.b)
         cupy.testing.assert_allclose(x, self.x_ref,
                                      rtol=self.tol, atol=self.tol)
-=======
+
+
+@testing.parameterize(*testing.product({
+    'dtype': [numpy.float32, numpy.float64, numpy.complex64, numpy.complex128],
+    'shape': [(32, 32), (37, 32)],
+    'nrhs': [None, 1, 4],
+    'compute_type': [None,
+                     _linalg.COMPUTE_TYPE_FP16,
+                     _linalg.COMPUTE_TYPE_TF32,
+                     _linalg.COMPUTE_TYPE_FP32],
+}))
+@attr.gpu
+class TestGels(unittest.TestCase):
+    _tol = {'f': 1e-5, 'd': 1e-12}
+
+    def setUp(self):
+        if not cusolver.check_availability('gels'):
+            pytest.skip('gels is not available')
+        if self.compute_type is not None:
+            self.old_compute_type = _linalg.get_compute_type(self.dtype)
+            _linalg.set_compute_type(self.dtype, self.compute_type)
+
     def tearDown(self):
         if self.compute_type is not None:
             _linalg.set_compute_type(self.dtype, self.old_compute_type)
@@ -269,5 +270,4 @@
         tol = self._tol[numpy.dtype(self.dtype).char.lower()]
         x_lstsq = numpy.linalg.lstsq(a, b)[0]
         x_gels = cusolver.gels(cupy.array(a), cupy.array(b))
-        cupy.testing.assert_allclose(x_gels, x_lstsq, rtol=tol, atol=tol)
->>>>>>> db1588ad
+        cupy.testing.assert_allclose(x_gels, x_lstsq, rtol=tol, atol=tol)