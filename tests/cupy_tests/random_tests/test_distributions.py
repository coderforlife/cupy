--- conflicted
+++ resolved
@@ -474,7 +474,6 @@
 
 @testing.parameterize(*testing.product({
     'shape': [(4, 3, 2), (3, 2)],
-<<<<<<< HEAD
     'mean_shape': [(), (3, 2)],
     'scale_shape': [(), (3, 2)],
     'dtype': _regular_float_dtypes,  # to escape timeout
@@ -490,7 +489,10 @@
         scale = numpy.full(self.scale_shape, 3, dtype=scale_dtype)
         self.check_distribution('wald',
                                 {'mean': mean, 'scale': scale}, self.dtype)
-=======
+
+
+@testing.parameterize(*testing.product({
+    'shape': [(4, 3, 2), (3, 2)],
     'a_shape': [(), (3, 2)],
 })
 )
@@ -532,5 +534,4 @@
     @cupy.testing.for_float_dtypes('a_dtype')
     def test_zipf(self, a_dtype, dtype):
         a = numpy.full(self.a_shape, 2, dtype=a_dtype)
-        self.check_distribution('zipf', {'a': a}, dtype)
->>>>>>> 8855afc2
+        self.check_distribution('zipf', {'a': a}, dtype)